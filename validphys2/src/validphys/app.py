# -*- coding: utf-8 -*-
"""
Created on Thu Jun 30 10:19:35 2016

@author: Zahari Kassabov
"""
import sys
import logging
import contextlib


from reportengine import app

from validphys.config import Config, Environment
from validphys import uploadutils
#from validphys import providers


providers = [
             'validphys.results',
             'validphys.pdfgrids',
             'validphys.plots',
             'validphys.fitdata',
             'validphys.arclength',
             'validphys.sumrules',
             'validphys.reweighting',
             'validphys.kinematics',
             'validphys.correlations',
             'validphys.chi2grids',
             'validphys.eff_exponents',
             'validphys.paramfits.dataops',
             'validphys.paramfits.plots',
<<<<<<< HEAD
             'validphys.theorycovariance',
             'reportengine.report'
=======
             'validphys.replica_selector',
             'reportengine.report',
>>>>>>> dfe48389
            ]

log = logging.getLogger(__name__)

class App(app.App):

    environment_class = Environment
    config_class = Config

    critical_message = (
"""A critical error ocurred. This is likely due to one of the following reasons:

 - A bug in validphys.
 - Corruption of the provided resources (e.g. incorrect plotting files).
 - Cosmic rays hitting your CPU and altering the registers.

The traceback above should help determine the cause of the problem. If you
believe this is a bug in validphys (please discard the cosmic rays first),
please send an email to Zahari<kassabov@to.infn.it>, including the following
file in attachment:

%s
"""
    )

    @property
    def default_style(self):
        return str(self.this_folder() / 'small.mplstyle')

    def __init__(self):
        super().__init__('validphys', providers)

    @property
    def argparser(self):
        parser = super().argparser

        parser.add_argument('-p','--datapath', help="DEPRECATED USE nnprofile "
            "INSTEAD. path where the NNPDF "
            "data is located",
            default=None)

        parser.add_argument('--resultspath', help="DEPRECATED USE nnprofile "
                         "INSTEAD. path where the fit results "
                          "are located. Calculated from 'datapath' by default",
                         )

        cout = parser.add_mutually_exclusive_group()
        #We want True False or None, so that none defaults to debug or quiet.
        #That's why we use store_const
        cout.add_argument('--cout', action='store_const', const=True,
                          help = "display C output. Default depends on log level")
        cout.add_argument('--no-cout', dest='cout',
                              action='store_const', const=False)

        net = parser.add_mutually_exclusive_group()
        net.add_argument('--net', action='store_true', default=True,
                         help="Enable remote loader. "
                         "Try to download missing resources. This is the default")
        net.add_argument('--no-net', dest='net', action='store_false',
                         help="Disable remote loader. Use only local resources.")

        parser.add_argument('--upload', action='store_true',
                            help="Upload the resulting output folder to the Milan server.")

        return parser


    def init(self):
        super().init()
        cout = self.args['cout']
        if cout is None:
            if self.args['loglevel'] <= logging.DEBUG:
                cout = True
        if not cout:
            import NNPDF
            NNPDF.SetVerbosity(0)
            NNPDF.SetLHAPDFVerbosity(0)

    @staticmethod
    def upload_context(do_upload, output):
        """If do_upload is False, do notihing. Otherwise, on enter, check the
        requiements for uploading and on exit,
        upload the output path if do_upload is True. Otherwise do nothing.
        Raise SystemExit on error."""
        if do_upload:
            return uploadutils.ReportUploader().upload_or_exit_context(output)
        return contextlib.ExitStack()

    def run(self):
        if sys.version_info < (3, 6):
            log.warn("validphys 2 is discontinued on Python<3.6 and will not be longer updated. Please run\n"
                     "conda install python=3.6\n\n If you have any problems, please ask Zahari.")
        with self.upload_context(self.args['upload'], self.args['output']):
            super().run()

def main():
    a = App()
    a.main()

if __name__ == '__main__':
    main()<|MERGE_RESOLUTION|>--- conflicted
+++ resolved
@@ -30,13 +30,12 @@
              'validphys.eff_exponents',
              'validphys.paramfits.dataops',
              'validphys.paramfits.plots',
-<<<<<<< HEAD
+
              'validphys.theorycovariance',
+             'validphys.replica_selector',
              'reportengine.report'
-=======
              'validphys.replica_selector',
              'reportengine.report',
->>>>>>> dfe48389
             ]
 
 log = logging.getLogger(__name__)
