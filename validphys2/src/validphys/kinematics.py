--- conflicted
+++ resolved
@@ -158,11 +158,7 @@
     empty = (np.array([]), np.array([]))
     return XQ2Map(info.experiment, commondata, fitted_kintable, empty)
 
-<<<<<<< HEAD
 experiments_xq2map = collect(xq2map_with_cuts, ('dataset_inputs',))
-=======
-experiments_xq2map = collect(xq2map_with_cuts, ('experiments', 'experiment'))
-
 
 @table
 def kinematics_table(commondata, kinlimits):
@@ -175,4 +171,3 @@
     res = pd.DataFrame(ld_cd.get_kintable(), columns=labels)
 
     return res
->>>>>>> 0b3d650c
