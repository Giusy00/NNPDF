--- conflicted
+++ resolved
@@ -164,18 +164,6 @@
                 except ConfigError:
                     log.error(f"Error in plotting file: {file}")
                     raise
-<<<<<<< HEAD
-                if normalize and 'normalize' in config_params:
-                    #We might need to use reportengine.namespaces.resolve here
-                    config_params = config_params.new_child(config_params['normalize'])
-                #TODO: Right now anything with in a later file gets priority,
-                #and normalize only works within the file. Would it make sense
-                #to make anything with normalize have priority?
-                plot_params = plot_params.new_child(config_params)
-            if not 'dataset_label' in plot_params:
-                    log.warn("'dataset_label' key not found in %s", file)
-            plot_params['dataset_label'] = commondata.load().GetSetName()
-=======
 
                 plot_params = plot_params.new_child(config_params)
             if normalize and 'normalize' in plot_params:
@@ -184,7 +172,6 @@
             if not 'dataset_label' in plot_params:
                 log.warn("'dataset_label' key not found in %s", file)
                 plot_params['dataset_label'] = commondata.load().GetSetName()
->>>>>>> 97d6a273
 
         else:
             plot_params = {'dataset_label':commondata.load().GetSetName()}
