--- conflicted
+++ resolved
@@ -19,12 +19,9 @@
     check_speclabels_different,
     check_data_cuts_match_theorycovmat,
 )
-<<<<<<< HEAD
-=======
 from validphys.convolution import central_predictions
 from validphys.core import PDF, DataGroupSpec, DataSetSpec
 from validphys.covmats_utils import construct_covmat
->>>>>>> 5cbd8626
 from validphys.results import ThPredictionsResult
 
 log = logging.getLogger(__name__)
@@ -70,11 +67,8 @@
 
     Parameters
     ----------
-<<<<<<< HEAD
-    commondata: validphys.coredata.CommonData
-=======
+
     loaded_commondata_with_cuts : validphys.coredata.CommonData
->>>>>>> 5cbd8626
         CommonData which stores information about systematic errors,
         their treatment and description.
     _central_values : None, np.array
