--- conflicted
+++ resolved
@@ -1135,23 +1135,9 @@
     """Return the total chi²/ndata for all data, specified by dataset_inputs.
     Includes full all known contributions across datasets.
     """
-<<<<<<< HEAD
     return (
         dataset_inputs_abs_chi2_data.central_result / dataset_inputs_abs_chi2_data.ndata
     )
-=======
-    ndata = 0
-    central_chi2 = 0
-    nmembers = len(experiments_chi2[0].replica_result.error_members())  # ugh
-    member_chi2  = np.zeros((nmembers, 1))
-
-    for cd in experiments_chi2:
-        member_chi2  += cd.replica_result.error_members()
-        central_chi2 += cd.central_result
-        ndata += cd.ndata
-    return Chi2Data(pdf.stats_class(member_chi2), central_chi2, ndata)
-
->>>>>>> 68f1a902
 
 
 @table
