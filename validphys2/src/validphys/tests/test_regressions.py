--- conflicted
+++ resolved
@@ -54,21 +54,12 @@
 def test_expcovmat(data):
     pdf, exps = data
     eindex = results.experiments_index(exps)
-<<<<<<< HEAD
-    mat = results.experiments_covmat_no_table(exps, eindex, t0set=None)
-    cd1 = exps[0].datasets[0].commondata.load()
-    cd2 = exps[1].datasets[0].commondata.load()
-    othermat1 = NNPDF.ComputeCovMat(cd1, cd1.get_cv())
-    othermat2 = NNPDF.ComputeCovMat(cd2, cd2.get_cv())
-    othermat = la.block_diag(othermat1, othermat2)
-=======
     mat = results.experiments_covmat(exps, eindex, t0set=None)
     covmats = []
     for exp in exps:
         cd = exp.datasets[0].commondata.load()
         covmats.append(NNPDF.ComputeCovMat(cd, cd.get_cv()))
     othermat = la.block_diag(*covmats)
->>>>>>> 9192f142
     assert np.allclose(mat.values, othermat)
     return mat
 
