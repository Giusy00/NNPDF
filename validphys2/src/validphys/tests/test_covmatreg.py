--- conflicted
+++ resolved
@@ -25,13 +25,8 @@
     # check here that regularization occured
     assert ~np.allclose(df1.values, df2.values)
     # check that square of sqrt matches
-<<<<<<< HEAD
     sqrt_df1 = API.groups_sqrtcovmat(**inp)
-    assert np.allclose(df1.values, sqrt_df1.values@sqrt_df1.values.T)
-=======
-    sqrt_df1 = API.experiments_sqrtcovmat(**inp)
     np.testing.assert_allclose(df1.values, sqrt_df1.values@sqrt_df1.values.T)
->>>>>>> 406b39d9
     # check that same result obtained
     return df1
 
