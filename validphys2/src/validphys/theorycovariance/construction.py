# -*- coding: utf-8 -*-
"""
construction.py
Tools for constructing theory covariance matrices and computing their chi2s.
"""
from __future__ import generator_stop

import logging

from collections import defaultdict, namedtuple
import numpy as np
import scipy.linalg as la
import pandas as pd

from reportengine.table import table
from reportengine import collect

from validphys.results import (
    procs_central_values,
    procs_central_values_no_table,
    procs_data_values,
)
from validphys.results import Chi2Data, results
from validphys.calcutils import calc_chi2, all_chi2_theory, central_chi2_theory
from validphys.theorycovariance.theorycovarianceutils import (
                                                process_lookup, 
                                                check_correct_theory_combination,
                                                check_fit_dataset_order_matches_grouped)


log = logging.getLogger(__name__)

theoryids_procs_central_values = collect(procs_central_values, ("theoryids",))

theoryids_procs_central_values_no_table = collect(
    procs_central_values_no_table, ("theoryids",)
)

collected_theoryids = collect("theoryids", ["theoryconfig",])


def make_scale_var_covmat(predictions):
    """Takes N theory predictions at different scales and applies N-pt scale
    variations to produce a covariance matrix."""
    l = len(predictions)
    central, *others = predictions
    deltas = (other - central for other in others)
    if l == 3:
        norm = 0.5
    elif l == 5:
        norm = 0.5
    elif l == 7:
        norm = 1 / 3
    elif l == 9:
        norm = 0.25
    s = norm * sum(np.outer(d, d) for d in deltas)
    return s


@check_correct_theory_combination
def theory_covmat_singleprocess_no_table(
    theoryids_procs_central_values_no_table,
    procs_index,
    theoryids,
    fivetheories: (str, type(None)) = None,
):

    """Calculates the theory covariance matrix for scale variations.
    The matrix is a dataframe indexed by procs_index."""
    s = make_scale_var_covmat(theoryids_procs_central_values_no_table)
    df = pd.DataFrame(s, index=procs_index, columns=procs_index)
    return df


@table
@check_correct_theory_combination
def theory_covmat_singleprocess(
    theory_covmat_singleprocess_no_table, fivetheories: (str, type(None)) = None
):
    """Duplicate of theory_covmat_singleprocess_no_table but with a table decorator."""
    return theory_covmat_singleprocess_no_table


results_bytheoryids = collect(results, ("theoryids",))
each_dataset_results_bytheory = collect(
    "results_bytheoryids", ("group_dataset_inputs_by_process", "data")
)


@check_correct_theory_combination
def theory_covmat_datasets(
    each_dataset_results_bytheory, fivetheories: (str, type(None)) = None
):
    """Produces an array of theory covariance matrices. Each matrix corresponds
    to a different dataset, which must be specified in the runcard."""
    dataset_covmats = []
    for dataset in each_dataset_results_bytheory:
        theory_centrals = [x[1].central_value for x in dataset]
        s = make_scale_var_covmat(theory_centrals)
        dataset_covmats.append(s)
    return dataset_covmats


@check_correct_theory_combination
def total_covmat_datasets(
    each_dataset_results_bytheory, fivetheories: (str, type(None)) = None
):
    """Produces an array of total covariance matrices; the sum of experimental
    and scale-varied theory covariance matrices. Each matrix corresponds
    to a different dataset, which must be specified in the runcard.
    These are needed for calculation of chi2 per dataset."""
    dataset_covmats = []
    for dataset in each_dataset_results_bytheory:
        theory_centrals = [x[1].central_value for x in dataset]
        s = make_scale_var_covmat(theory_centrals)
        sigma = dataset[0][0].covmat
        cov = s + sigma
        dataset_covmats.append(cov)
    return dataset_covmats


@check_correct_theory_combination
def total_covmat_diagtheory_datasets(
    each_dataset_results_bytheory, fivetheories: (str, type(None)) = None
):
    """Same as total_covmat_theory_datasets but for diagonal theory only"""
    dataset_covmats = []
    for dataset in each_dataset_results_bytheory:
        theory_centrals = [x[1].central_value for x in dataset]
        s = make_scale_var_covmat(theory_centrals)
        # Initialise array of zeros and set precision to same as FK tables
        s_diag = np.zeros((len(s), len(s)), dtype=np.float32)
        np.fill_diagonal(s_diag, np.diag(s))
        sigma = dataset[0][0].covmat
        cov = s_diag + sigma
        dataset_covmats.append(cov)
    return dataset_covmats


@table
def theory_block_diag_covmat(theory_covmat_datasets, procs_index):
    """Takes the theory covariance matrices for individual datasets and
    returns a data frame with a block diagonal theory covariance matrix
    by dataset"""
    s = la.block_diag(*theory_covmat_datasets)
    df = pd.DataFrame(s, index=procs_index, columns=procs_index)
    return df


@table
def theory_diagonal_covmat(theory_covmat_singleprocess_no_table, procs_index):
    """Returns theory covmat with only diagonal values"""
    s = theory_covmat_singleprocess_no_table.values
    # Initialise array of zeros and set precision to same as FK tables
    s_diag = np.zeros((len(s), len(s)), dtype=np.float32)
    np.fill_diagonal(s_diag, np.diag(s))
    df = pd.DataFrame(s_diag, index=procs_index, columns=procs_index)
    return df


procs_results_theory = collect("procs_results", ("theoryids",))


@check_correct_theory_combination
def total_covmat_procs(procs_results_theory, fivetheories: (str, type(None)) = None):
    """Same as total_covmat_datasets but per experiment rather than
    per dataset. Needed for calculation of chi2 per experiment."""
    proc_result_covmats = []
    for proc_result in zip(*procs_results_theory):
        theory_centrals = [x[1].central_value for x in proc_result]
        s = make_scale_var_covmat(theory_centrals)
        sigma = proc_result[0][0].covmat
        cov = s + sigma
        proc_result_covmats.append(cov)
    return proc_result_covmats


def dataset_names(data_input):
    """Returns a list of the names of the datasets, in the same order as
    they are inputted in the runcard"""
<<<<<<< HEAD
    names = []
    for commondata in commondata_procs:
        name = commondata.name
        if name not in names:
            names.append(name)
    return names
=======
    return [el.name for el in data_input]
>>>>>>> 39b02948


ProcessInfo = namedtuple("ProcessInfo", ("theory", "namelist", "sizes"))


def combine_by_type(each_dataset_results_bytheory, dataset_names):
    """Groups the datasets according to processes and returns three objects:
    theories_by_process: the relevant theories grouped by process type
    ordered_names: dictionary with keys of process type and values being the
                   corresponding list of names of datasets, in the order they
                   are appended to theories_by_process
    dataset_size:  dictionary with keys of dataset name and values being the
                   number of points in that dataset"""
    dataset_size = defaultdict(list)
    theories_by_process = defaultdict(list)
    ordered_names = defaultdict(list)
    for dataset, name in zip(each_dataset_results_bytheory, dataset_names):
        theory_centrals = [x[1].central_value for x in dataset]
        dataset_size[name] = len(theory_centrals[0])
        proc_type = process_lookup(name)
        ordered_names[proc_type].append(name)
        theories_by_process[proc_type].append(theory_centrals)
    for key, item in theories_by_process.items():
        theories_by_process[key] = np.concatenate(item, axis=1)
    process_info = ProcessInfo(
        theory=theories_by_process, namelist=ordered_names, sizes=dataset_size
    )
    return process_info


def process_starting_points(combine_by_type):
    """Returns a dictionary of indices in the covariance matrix corresponding
    to the starting point of each process."""
    process_info = combine_by_type
    running_index = 0
    start_proc = defaultdict(list)
    for name in process_info.theory:
        size = len(process_info.theory[name][0])
        start_proc[name] = running_index
        running_index += size
    return start_proc


def covmap(combine_by_type, dataset_names):
    """Creates a map between the covmat indices from matrices ordered by
    process to matrices ordered by experiment as listed in the runcard"""
    mapping = defaultdict(list)
    start_exp = defaultdict(list)
    process_info = combine_by_type
    running_index = 0
    for dataset in dataset_names:
        size = process_info.sizes[dataset]
        start_exp[dataset] = running_index
        running_index += size
    start = 0
    names_by_proc_list = [
        item for sublist in process_info.namelist.values() for item in sublist
    ]
    for dataset in names_by_proc_list:
        for i in range(process_info.sizes[dataset]):
            mapping[start + i] = start_exp[dataset] + i
        start += process_info.sizes[dataset]
    return mapping

def covmat_alphas(name1, name2, deltas1, deltas2):
    """Returns the covariance sub-matrix for 3-pt alpha_s
    variation given two dataset names and collections of the
    alpha_s shifts. This is equivalent to 3 point factorisation
    scale variation because it's fully correlated across all 
    processes."""
    return covmat_3fpt(name1, name2, deltas1, deltas2)

def covmat_3fpt(name1, name2, deltas1, deltas2):
    """Returns theory covariance sub-matrix for 3pt factorisation
    scale variation *only*, given two dataset names and collections
    of scale variation shifts"""
    s = 0.5 * (np.outer(deltas1[0], deltas2[0]) + np.outer(deltas1[1], deltas2[1]))
    return s


def covmat_3rpt(name1, name2, deltas1, deltas2):
    """Returns theory covariance sub-matrix for 3pt renormalisation
    scale variation *only*, given two dataset names and collections
    of scale variation shifts"""
    if name1 == name2:
        s = 0.5 * (np.outer(deltas1[0], deltas2[0]) + np.outer(deltas1[1], deltas2[1]))
    else:
        s = 0.25 * (np.outer((deltas1[0] + deltas1[1]), (deltas2[0] + deltas2[1])))
    return s


def covmat_3pt(name1, name2, deltas1, deltas2):
    """Returns theory covariance sub-matrix for 3pt prescription,
    given two dataset names and collections of scale variation shifts"""
    if name1 == name2:
        s = 0.5 * sum(np.outer(d, d) for d in deltas1)
    else:
        s = 0.25 * (np.outer((deltas1[0] + deltas1[1]), (deltas2[0] + deltas2[1])))
    return s


def covmat_5pt_linear(name1, name2, deltas1, deltas2):
    """Returns theory covariance sub-matrix for Zahari's 5pt
    linear prescription, given two dataset names and collections
    of scale variation shifts"""
    if name1 == name2:
        s = 0.25 * (
            np.outer(deltas1[0], deltas2[0])
            - np.outer(deltas1[0], deltas2[1])
            - np.outer(deltas1[1], deltas2[0])
            + np.outer(deltas1[1], deltas2[1])
            + np.outer(deltas1[2], deltas2[2])
            - np.outer(deltas1[2], deltas2[3])
            - np.outer(deltas1[3], deltas2[2])
            + np.outer(deltas1[3], deltas2[3])
        )
    else:
        s = 0.25 * (
            np.outer(deltas1[0], deltas2[0])
            - np.outer(deltas1[0], deltas2[1])
            - np.outer(deltas1[1], deltas2[0])
            + np.outer(deltas1[1], deltas2[1])
        )
    return s


def covmat_5pt(name1, name2, deltas1, deltas2):
    """Returns theory covariance sub-matrix for 5pt prescription,
    given two dataset names and collections of scale variation shifts"""
    if name1 == name2:
        s = 0.5 * sum(np.outer(d, d) for d in deltas1)
    else:
        s = 0.5 * (
            np.outer(deltas1[0], deltas2[0]) + np.outer(deltas1[1], deltas2[1])
        ) + 0.25 * (np.outer((deltas1[2] + deltas1[3]), (deltas2[2] + deltas2[3])))
    return s


def covmat_5barpt(name1, name2, deltas1, deltas2):
    """Returns theory covariance sub-matrix for 5barpt prescription,
    given two dataset names and collections of scale variation shifts"""
    if name1 == name2:
        s = 0.5 * sum(np.outer(d, d) for d in deltas1)
    else:
        s = 0.25 * (
            np.outer((deltas1[0] + deltas1[2]), (deltas2[0] + deltas2[2]))
            + np.outer((deltas1[1] + deltas1[3]), (deltas2[1] + deltas2[3]))
        )
    return s


def covmat_7pt_orig(name1, name2, deltas1, deltas2):
    """Returns theory covariance sub-matrix for original 7pt prescription,
    now deprecated but kept for posterity,
    given two dataset names and collections of scale variation shifts"""
    if name1 == name2:
        s = (1 / 3) * sum(np.outer(d, d) for d in deltas1)
    else:
        s = (1 / 6) * (
            np.outer((deltas1[0] + deltas1[4]), (deltas2[0] + deltas2[4]))
            + np.outer((deltas1[1] + deltas1[5]), (deltas2[1] + deltas2[5]))
            + np.outer((deltas1[2] + deltas1[3]), (deltas2[2] + deltas2[3]))
        )
    return s


def covmat_7pt(name1, name2, deltas1, deltas2):
    """Returns theory covariance sub-matrix for 7pt prescription (Gavin),
    given two dataset names and collections of scale variation shifts"""
    if name1 == name2:
        s = (1 / 3) * sum(np.outer(d, d) for d in deltas1)
    else:
        s = (1 / 6) * (
            2 * (np.outer(deltas1[0], deltas2[0]) + np.outer(deltas1[1], deltas2[1]))
            + (
                np.outer((deltas1[2] + deltas1[3]), (deltas2[2] + deltas2[3]))
                + np.outer((deltas1[4] + deltas1[5]), (deltas2[4] + deltas2[5]))
            )
        )
    return s


def covmat_9pt(name1, name2, deltas1, deltas2):
    """Returns theory covariance sub-matrix for 9pt prescription,
    given two dataset names and collections of scale variation shifts"""
    if name1 == name2:
        s = 0.25 * sum(np.outer(d, d) for d in deltas1)
    else:
        s = (1 / 12) * (
            np.outer(
                (deltas1[0] + deltas1[4] + deltas1[6]),
                (deltas2[0] + deltas2[4] + deltas2[6]),
            )
            + np.outer(
                (deltas1[1] + deltas1[5] + deltas1[7]),
                (deltas2[1] + deltas2[5] + deltas2[7]),
            )
        ) + (1 / 8) * (np.outer((deltas1[2] + deltas1[3]), (deltas2[2] + deltas2[3])))
    return s


@check_correct_theory_combination
def covs_pt_prescrip(
    combine_by_type,
    process_starting_points,
    theoryids,
    point_prescription: (str, type(None)) = None,
    fivetheories: (str, type(None)) = None,
    seventheories: (str, type(None)) = None,
):
    """Produces the sub-matrices of the theory covariance matrix according
    to a point prescription which matches the number of input theories.
    If 5 theories are provided, a scheme 'bar' or 'nobar' must be
    chosen in the runcard in order to specify the prescription. Sub-matrices
    correspond to applying the scale variation prescription to each pair of
    processes in turn, using a different procedure for the case where the
    processes are the same relative to when they are different."""
    l = len(theoryids)
    start_proc = process_starting_points
    process_info = combine_by_type
    covmats = defaultdict(list)
    for name1 in process_info.theory:
        for name2 in process_info.theory:
            central1, *others1 = process_info.theory[name1]
            deltas1 = list((other - central1 for other in others1))
            central2, *others2 = process_info.theory[name2]
            deltas2 = list((other - central2 for other in others2))
            if l == 3:
                if point_prescription == "alpha_s":
                    s = covmat_alphas(name1, name2, deltas1, deltas2)
                elif point_prescription == "3f point":
                    s = covmat_3fpt(name1, name2, deltas1, deltas2)
                elif point_prescription == "3r point":
                    s = covmat_3rpt(name1, name2, deltas1, deltas2)
                else:
                    s = covmat_3pt(name1, name2, deltas1, deltas2)
            elif l == 5:
                # Zahari's proposal for the theoretical covariance matrix --------------
                if fivetheories == "linear":
                    s = covmat_5pt_linear(name1, name2, deltas1, deltas2)
                # 5 point --------------------------------------------------------------
                elif fivetheories == "nobar":
                    s = covmat_5pt(name1, name2, deltas1, deltas2)
                # 5bar-point -----------------------------------------------------------
                else:
                    s = covmat_5barpt(name1, name2, deltas1, deltas2)
            #  ---------------------------------------------------------------------
            elif l == 7:
                # Outdated 7pts implementation: left for posterity ---------------------
                if seventheories == "original":
                    s = covmat_7pt_orig(name1, name2, deltas1, deltas2)
                # 7pt (Gavin) ----------------------------------------------------------
                else:
                    s = covmat_7pt(name1, name2, deltas1, deltas2)
            elif l == 9:
                s = covmat_9pt(name1, name2, deltas1, deltas2)
            start_locs = (start_proc[name1], start_proc[name2])
            covmats[start_locs] = s
    return covmats


@table
def theory_covmat_custom(covs_pt_prescrip, covmap, procs_index):
    """Takes the individual sub-covmats between each two processes and assembles
    them into a full covmat. Then reshuffles the order from ordering by process
    to ordering by experiment as listed in the runcard"""
    matlength = int(
        sum([len(covmat) for covmat in covs_pt_prescrip.values()])
        / int(np.sqrt(len(covs_pt_prescrip)))
    )
    # Initialise arrays of zeros and set precision to same as FK tables
    mat = np.zeros((matlength, matlength), dtype=np.float32)
    cov_by_exp = np.zeros((matlength, matlength), dtype=np.float32)
    for locs in covs_pt_prescrip:
        cov = covs_pt_prescrip[locs]
        mat[locs[0] : (len(cov) + locs[0]), locs[1] : (len(cov.T) + locs[1])] = cov
    for i in range(matlength):
        for j in range(matlength):
            cov_by_exp[covmap[i]][covmap[j]] = mat[i][j]
    df = pd.DataFrame(cov_by_exp, index=procs_index, columns=procs_index)
    return df

@table
def fromfile_covmat(covmatpath, procs_data, procs_index):
    """Reads a general theory covariance matrix from file. Then
    1: Applies cuts to match experiment covariance matrix
    2: Expands dimensions to match experiment covariance matrix
       by filling additional entries with 0."""
    # Load covmat as pandas DataFrame
    filecovmat = pd.read_csv(covmatpath,
            index_col=[0,1,2], header=[0,1,2],
            sep="\t|,", engine="python")
    # Remove string in column id
    filecovmat.columns = filecovmat.index 
    # Reordering covmat to match exp order in runcard
    # Datasets in exp covmat
    dslist = []
    for group in procs_data:
        for ds in group.datasets:
            dslist.append(ds.name)
    # Datasets in filecovmat in exp covmat order
    shortlist = []
    for ds in dslist:
        if ds in filecovmat.index.get_level_values(level="dataset"):
            shortlist.append(ds)
    filecovmat = filecovmat.reindex(shortlist, level="dataset")
    filecovmat = ((filecovmat.T).reindex(shortlist, level="dataset")).T
    # ------------- #
    # 1: Apply cuts #
    # ------------- #
    # Loading cuts to apply to covariance matrix
    indextuples = []
    for group in procs_data:
        for ds in group.datasets:
            # Load cuts for each dataset in the covmat
            if ds.name in filecovmat.index.get_level_values(1):
                cuts = ds.cuts
                # Creating new index for post cuts
                for keeploc in cuts.load():
                    indextuples.append((group.name, ds.name, keeploc))
    newindex = pd.MultiIndex.from_tuples(indextuples, names=["group", "dataset", "index"], sortorder=0) 
    # Reindex covmat with the new cut index
    cut_df = filecovmat.reindex(newindex).T
    cut_df = cut_df.reindex(newindex).T
    # Elements where cuts are applied will become NaN - remove these rows and columns
    cut_df = cut_df.dropna(0).dropna(1)
    # -------------------- #
    # 2: Expand dimensions #
    # -------------------- #
    # First make empty df of exp covmat dimensions
    empty_df = pd.DataFrame(0, index=procs_index, columns=procs_index)
    covmats = []
    # Make a piece of the covmat for each combination of two datasetes
    for ds1 in dslist:
        for ds2 in dslist:
            if (ds1 in shortlist) and (ds2 in shortlist):
                # If both datasets in the fromfile covmat, use the piece of the fromfile covmat
                covmat = cut_df.xs(ds1,level=1, drop_level=False).T.xs(ds2, level=1, drop_level=False).T
            else:
                # Otherwise use a covmat of 0s
                covmat = empty_df.xs(ds1,level=1, drop_level=False).T.xs(ds2, level=1, drop_level=False).T
            covmats.append(covmat)
    chunks = []
    # Arrange into chunks, each chunk is a list of pieces of covmat which are associated with 
    # one dataset in particular
    for x in range(0, len(covmats), len(dslist)):
        chunk = covmats[x:x+len(dslist)]
        chunks.append(chunk)
    strips = []
    # Concatenate each chunk into a strip of the covariance matrix 
    for chunk in chunks:
        strip = pd.concat(chunk, axis=1)
        strips.append(strip.T)
   # strips.reverse()
    # Concatenate the strips to make the full matrix
    full_df = pd.concat(strips, axis=1)
    # Reindex to align with experiment covmat index
    full_df = full_df.reindex(procs_index)
    full_df = ((full_df.T).reindex(procs_index)).T
    return full_df

@table
def user_covmat(procs_data, procs_index,
                loaded_user_covmat_path):
    """
    General theory covariance matrix provided by the user. 
    Useful for testing the impact of externally produced
    covariance matrices. Matrices must be produced as a 
    csv of pandas DataFrame, and uploaded to the validphys
    server. The server path is then provided via 
    ``user_covmat_path`` in ``theorycovmatconfig`` in the 
    runcard. For more information see documentation. 
    """
    return fromfile_covmat(loaded_user_covmat_path, procs_data, procs_index)

@table
@check_fit_dataset_order_matches_grouped
def total_theory_covmat(
        theory_covmat_custom,
        user_covmat):
    """
    Sum of scale variation and user covmat, where both are used.
    """
    return theory_covmat_custom + user_covmat

def theory_covmat_custom_fitting(theory_covmat_custom, procs_index_matched):
    """theory_covmat_custom but reindexed so the order of the datasets matches  
    those in the experiment covmat so they are aligned when fitting."""
    df = theory_covmat_custom.reindex(procs_index_matched).T.reindex(procs_index_matched)
    return df
  
def total_theory_covmat_fitting(total_theory_covmat, procs_index_matched):
  """total_theory_covmat but reindexed so the order of the datasets matches 
  those in the experiment covmat so they are aligned when fitting."""
  return theory_covmat_custom_fitting(total_theory_covmat, procs_index_matched)

def user_covmat_fitting(user_covmat, procs_index_matched):
  """user_covmat but reindexed so the order of the datasets matches 
  those in the experiment covmat so they are aligned when fitting."""
  return theory_covmat_custom_fitting(user_covmat, procs_index_matched)

def procs_index_matched(groups_index, procs_index):
    """procs_index but matched to the dataset order given
    by groups_index. """
    # Making list with exps ordered like in groups_index
    groups_ds_order = groups_index.get_level_values(level=1).unique().tolist()
    # Tuples to make multiindex, ordered like in groups_index
    tups = []
    for ds in groups_ds_order:
        for orig in procs_index:
            if orig[1] == ds:
                tups.append(orig)

    return pd.MultiIndex.from_tuples(tups, names=("process", "dataset", "id"))

@check_correct_theory_combination
def total_covmat_diagtheory_procs(
    procs_results_theory, fivetheories: (str, type(None)) = None
):
    """Same as total_covmat_datasets but per proc rather than
    per dataset. Needed for calculation of chi2 per proc."""
    exp_result_covmats = []
    for exp_result in zip(*procs_results_theory):
        theory_centrals = [x[1].central_value for x in exp_result]
        s = make_scale_var_covmat(theory_centrals)
        # Initialise array of zeros and set precision to same as FK tables
        s_diag = np.zeros((len(s), len(s)), dtype=np.float32)
        np.fill_diagonal(s_diag, np.diag(s))
        sigma = exp_result[0][0].covmat
        cov = s_diag + sigma
        exp_result_covmats.append(cov)
    return exp_result_covmats


@table
def theory_corrmat_singleprocess(theory_covmat_singleprocess):
    """Calculates the theory correlation matrix for scale variations."""
    df = theory_covmat_singleprocess
    covmat = df.values
    diag_minus_half = (np.diagonal(covmat)) ** (-0.5)
    mat = diag_minus_half[:, np.newaxis] * df * diag_minus_half
    return mat


@table
def theory_blockcorrmat(theory_block_diag_covmat):
    """Calculates the theory correlation matrix for scale variations
    with block diagonal entries by dataset only"""
    mat = theory_corrmat_singleprocess(theory_block_diag_covmat)
    return mat


@table
def theory_corrmat_custom(theory_covmat_custom):
    """Calculates the theory correlation matrix for scale variations
    with variations by process type"""
    mat = theory_corrmat_singleprocess(theory_covmat_custom)
    return mat


@table
def theory_normcovmat_singleprocess(theory_covmat_singleprocess, procs_data_values):
    """Calculates the theory covariance matrix for scale variations normalised
    to data."""
    df = theory_covmat_singleprocess
    mat = df / np.outer(procs_data_values, procs_data_values)
    return mat


@table
def theory_normblockcovmat(theory_block_diag_covmat, procs_data_values):
    """Calculates the theory covariance matrix for scale variations
    normalised to data, block diagonal by dataset."""
    df = theory_block_diag_covmat
    mat = df / np.outer(procs_data_values, procs_data_values)
    return mat


@table
def theory_normcovmat_custom(theory_covmat_custom, procs_data_values):
    """Calculates the theory covariance matrix for scale variations normalised
    to data, with variations according to the relevant prescription."""
    df = theory_covmat_custom
    mat = df / np.outer(procs_data_values, procs_data_values)
    return mat


@table
def experimentplustheory_covmat_singleprocess(
    procs_covmat_no_table, theory_covmat_singleprocess_no_table
):
    """Calculates the experiment + theory covariance matrix for
    scale variations."""
    df = procs_covmat_no_table + theory_covmat_singleprocess_no_table
    return df


@table
def experimentplusblocktheory_covmat(procs_covmat, theory_block_diag_covmat):
    """Calculates the experiment + theory covariance
    matrix for scale variations."""
    df = procs_covmat + theory_block_diag_covmat
    return df


@table
def experimentplustheory_covmat_custom(procs_covmat, theory_covmat_custom):
    """Calculates the experiment + theory covariance matrix for
    scale variations correlated according to the relevant prescription."""
    df = procs_covmat + theory_covmat_custom
    return df


@table
def experimentplustheory_normcovmat_singleprocess(
    procs_covmat, theory_covmat_singleprocess, procs_data
):
    """Calculates the experiment + theory covariance matrix for scale
       variations normalised to data."""
    df = procs_covmat + theory_covmat_singleprocess
    procs_data_array = np.array(procs_data)
    mat = df / np.outer(procs_data_array, procs_data_array)
    return mat


@table
def experimentplusblocktheory_normcovmat(
    procs_covmat,
    theory_block_diag_covmat,
    procs_data_values,
    experimentplustheory_normcovmat,
):
    """Calculates the experiment + theory covariance matrix for scale
       variations normalised to data, block diagonal by data set."""
    mat = experimentplustheory_normcovmat(
        procs_covmat, theory_block_diag_covmat, procs_data_values
    )
    return mat


@table
def experimentplustheory_normcovmat_custom(
    procs_covmat,
    theory_covmat_custom,
    procs_data_values,
    experimentplustheory_normcovmat,
):
    """Calculates the experiment + theory covariance matrix for scale
       variations normalised to data, correlations by process type."""
    mat = experimentplustheory_normcovmat(
        procs_covmat, theory_covmat_custom, procs_data_values
    )

    return mat


@table
def experimentplustheory_corrmat_singleprocess(
    procs_covmat, theory_covmat_singleprocess
):
    """Calculates the correlation matrix for the experimental
    plus theory covariance matrices."""
    total_df = procs_covmat + theory_covmat_singleprocess
    total_cov = (procs_covmat + theory_covmat_singleprocess).values
    diag_minus_half = (np.diagonal(total_cov)) ** (-0.5)
    corrmat = diag_minus_half[:, np.newaxis] * total_df * diag_minus_half
    return corrmat


@table
def experimentplusblocktheory_corrmat(procs_covmat, theory_block_diag_covmat):
    """Calculates the correlation matrix for the experimental
    plus theory covariance matrices, block diagonal by dataset."""
    corrmat = experimentplustheory_corrmat_singleprocess(
        procs_covmat, theory_block_diag_covmat
    )
    return corrmat


@table
def experimentplustheory_corrmat_custom(procs_covmat, theory_covmat_custom):
    """Calculates the correlation matrix for the experimental
    plus theory covariance matrices, correlations by prescription."""
    corrmat = experimentplustheory_corrmat_singleprocess(
        procs_covmat, theory_covmat_custom
    )
    return corrmat


def chi2_impact(theory_covmat_singleprocess, procs_covmat, procs_results):
    """Returns total chi2 including theory cov mat"""
    dataresults, theoryresults = zip(*procs_results)
    dat_central_list = [x.central_value for x in dataresults]
    th_central_list = [x.central_value for x in theoryresults]
    dat_central = np.concatenate(dat_central_list)
    th_central = np.concatenate([x for x in th_central_list])
    central_diff = dat_central - th_central
    cov = theory_covmat_singleprocess.values + procs_covmat.values
    return calc_chi2(la.cholesky(cov, lower=True), central_diff) / len(central_diff)


def data_theory_diff(procs_results):
    """Returns (D-T) for central theory, for use in chi2 calculations"""
    dataresults, theoryresults = zip(*procs_results)
    dat_central_list = [x.central_value for x in dataresults]
    th_central_list = [x.central_value for x in theoryresults]
    dat_central = np.concatenate(dat_central_list)
    th_central = np.concatenate(th_central_list)
    central_diff = dat_central - th_central
    return central_diff


def chi2_block_impact(theory_block_diag_covmat, procs_covmat, procs_results):
    """Returns total chi2 including theory cov mat"""
    chi2 = chi2_impact(theory_block_diag_covmat, procs_covmat, procs_results)
    return chi2


def chi2_impact_custom(theory_covmat_custom, procs_covmat, procs_results):
    """Returns total chi2 including theory cov mat"""
    chi2 = chi2_impact(theory_covmat_custom, procs_covmat, procs_results)
    return chi2


def theory_diagcovmat(theory_covmat_singleprocess):
    """Returns theory covmat with only diagonal values"""
    s = theory_covmat_singleprocess.values
    # Initialise array of zeros and set precision to same as FK tables
    s_diag = np.zeros((len(s), len(s)), dtype=np.float32)
    np.fill_diagonal(s_diag, np.diag(s))
    return s_diag


def chi2_diag_only(theory_diagcovmat, procs_covmat, data_theory_diff):
    """Returns total chi2 including only diags of theory cov mat"""
    cov = theory_diagcovmat + procs_covmat.values
    elements = np.dot(data_theory_diff.T, np.dot(la.inv(cov), data_theory_diff))
    chi2 = (1 / len(data_theory_diff)) * np.sum(elements)
    return chi2


each_dataset_results = collect(results, ("group_dataset_inputs_by_process", "data"))


def abs_chi2_data_theory_dataset(each_dataset_results, total_covmat_datasets):
    """Returns an array of tuples (member_chi², central_chi², numpoints)
    corresponding to each data set, where theory errors are included"""
    chi2data_array = []
    for datresults, covmat in zip(each_dataset_results, total_covmat_datasets):
        data_result, th_result = datresults
        chi2s = all_chi2_theory(datresults, covmat)
        central_result = central_chi2_theory(datresults, covmat)
        chi2data_array.append(
            Chi2Data(
                th_result.stats_class(chi2s[:, np.newaxis]),
                central_result,
                len(data_result),
            )
        )
    return chi2data_array


def abs_chi2_data_theory_proc(procs_results, total_covmat_procs):
    """Like abs_chi2_data_theory_dataset but for procs not datasets"""
    chi2data_array = []
    for expresults, covmat in zip(procs_results, total_covmat_procs):
        data_result, th_result = expresults
        chi2s = all_chi2_theory(expresults, covmat)
        central_result = central_chi2_theory(expresults, covmat)
        chi2data_array.append(
            Chi2Data(
                th_result.stats_class(chi2s[:, np.newaxis]),
                central_result,
                len(data_result),
            )
        )
    return chi2data_array


def abs_chi2_data_diagtheory_proc(procs_results, total_covmat_diagtheory_procs):
    """For a diagonal theory covmat"""
    return abs_chi2_data_theory_proc(procs_results, total_covmat_diagtheory_procs)


def abs_chi2_data_diagtheory_dataset(
    each_dataset_results, total_covmat_diagtheory_datasets
):
    """For a diagonal theory covmat"""
    return abs_chi2_data_theory_dataset(
        each_dataset_results, total_covmat_diagtheory_datasets
    )<|MERGE_RESOLUTION|>--- conflicted
+++ resolved
@@ -178,16 +178,7 @@
 def dataset_names(data_input):
     """Returns a list of the names of the datasets, in the same order as
     they are inputted in the runcard"""
-<<<<<<< HEAD
-    names = []
-    for commondata in commondata_procs:
-        name = commondata.name
-        if name not in names:
-            names.append(name)
-    return names
-=======
     return [el.name for el in data_input]
->>>>>>> 39b02948
 
 
 ProcessInfo = namedtuple("ProcessInfo", ("theory", "namelist", "sizes"))
