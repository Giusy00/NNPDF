# -*- coding: utf-8 -*-
"""
construction.py
Tools for constructing theory covariance matrices and computing their chi2s.
"""
from __future__ import generator_stop

import logging

from collections import defaultdict, namedtuple
import numpy as np
import scipy.linalg as la
import pandas as pd

from reportengine.table import table
from reportengine import collect

from validphys.results import (
    procs_central_values,
    procs_central_values_no_table,
    procs_data_values,
)
from validphys.results import Chi2Data, results
from validphys.calcutils import calc_chi2, all_chi2_theory, central_chi2_theory
from validphys.theorycovariance.theorycovarianceutils import (
<<<<<<< HEAD
                                                process_lookup, 
                                                check_correct_theory_combination,
                                                check_fit_dataset_order_matches_grouped)
=======
    process_lookup,
    check_correct_theory_combination,
)
>>>>>>> 475f19f2

log = logging.getLogger(__name__)

theoryids_procs_central_values = collect(procs_central_values, ("theoryids",))

theoryids_procs_central_values_no_table = collect(
    procs_central_values_no_table, ("theoryids",)
)

collected_theoryids = collect("theoryids", ["theoryconfig",])


def make_scale_var_covmat(predictions):
    """Takes N theory predictions at different scales and applies N-pt scale
    variations to produce a covariance matrix."""
    l = len(predictions)
    central, *others = predictions
    deltas = (other - central for other in others)
    if l == 3:
        norm = 0.5
    elif l == 5:
        norm = 0.5
    elif l == 7:
        norm = 1 / 3
    elif l == 9:
        norm = 0.25
    s = norm * sum(np.outer(d, d) for d in deltas)
    return s


@check_correct_theory_combination
def theory_covmat_singleprocess_no_table(
    theoryids_procs_central_values_no_table,
    procs_index,
    theoryids,
    fivetheories: (str, type(None)) = None,
):

    """Calculates the theory covariance matrix for scale variations.
    The matrix is a dataframe indexed by procs_index."""
    s = make_scale_var_covmat(theoryids_procs_central_values_no_table)
    df = pd.DataFrame(s, index=procs_index, columns=procs_index)
    return df


@table
@check_correct_theory_combination
def theory_covmat_singleprocess(
    theory_covmat_singleprocess_no_table, fivetheories: (str, type(None)) = None
):
    """Duplicate of theory_covmat_singleprocess_no_table but with a table decorator."""
    return theory_covmat_singleprocess_no_table


results_bytheoryids = collect(results, ("theoryids",))
each_dataset_results_bytheory = collect(
    "results_bytheoryids", ("group_dataset_inputs_by_process", "data")
)


@check_correct_theory_combination
def theory_covmat_datasets(
    each_dataset_results_bytheory, fivetheories: (str, type(None)) = None
):
    """Produces an array of theory covariance matrices. Each matrix corresponds
    to a different dataset, which must be specified in the runcard."""
    dataset_covmats = []
    for dataset in each_dataset_results_bytheory:
        theory_centrals = [x[1].central_value for x in dataset]
        s = make_scale_var_covmat(theory_centrals)
        dataset_covmats.append(s)
    return dataset_covmats


@check_correct_theory_combination
def total_covmat_datasets(
    each_dataset_results_bytheory, fivetheories: (str, type(None)) = None
):
    """Produces an array of total covariance matrices; the sum of experimental
    and scale-varied theory covariance matrices. Each matrix corresponds
    to a different dataset, which must be specified in the runcard.
    These are needed for calculation of chi2 per dataset."""
    dataset_covmats = []
    for dataset in each_dataset_results_bytheory:
        theory_centrals = [x[1].central_value for x in dataset]
        s = make_scale_var_covmat(theory_centrals)
        sigma = dataset[0][0].covmat
        cov = s + sigma
        dataset_covmats.append(cov)
    return dataset_covmats


@check_correct_theory_combination
def total_covmat_diagtheory_datasets(
    each_dataset_results_bytheory, fivetheories: (str, type(None)) = None
):
    """Same as total_covmat_theory_datasets but for diagonal theory only"""
    dataset_covmats = []
    for dataset in each_dataset_results_bytheory:
        theory_centrals = [x[1].central_value for x in dataset]
        s = make_scale_var_covmat(theory_centrals)
        # Initialise array of zeros and set precision to same as FK tables
        s_diag = np.zeros((len(s), len(s)), dtype=np.float32)
        np.fill_diagonal(s_diag, np.diag(s))
        sigma = dataset[0][0].covmat
        cov = s_diag + sigma
        dataset_covmats.append(cov)
    return dataset_covmats


@table
def theory_block_diag_covmat(theory_covmat_datasets, procs_index):
    """Takes the theory covariance matrices for individual datasets and
    returns a data frame with a block diagonal theory covariance matrix
    by dataset"""
    s = la.block_diag(*theory_covmat_datasets)
    df = pd.DataFrame(s, index=procs_index, columns=procs_index)
    return df


@table
def theory_diagonal_covmat(theory_covmat_singleprocess_no_table, procs_index):
    """Returns theory covmat with only diagonal values"""
    s = theory_covmat_singleprocess_no_table.values
    # Initialise array of zeros and set precision to same as FK tables
    s_diag = np.zeros((len(s), len(s)), dtype=np.float32)
    np.fill_diagonal(s_diag, np.diag(s))
    df = pd.DataFrame(s_diag, index=procs_index, columns=procs_index)
    return df


procs_results_theory = collect("procs_results", ("theoryids",))


@check_correct_theory_combination
def total_covmat_procs(procs_results_theory, fivetheories: (str, type(None)) = None):
    """Same as total_covmat_datasets but per experiment rather than
    per dataset. Needed for calculation of chi2 per experiment."""
    proc_result_covmats = []
    for proc_result in zip(*procs_results_theory):
        theory_centrals = [x[1].central_value for x in proc_result]
        s = make_scale_var_covmat(theory_centrals)
        sigma = proc_result[0][0].covmat
        cov = s + sigma
        proc_result_covmats.append(cov)
    return proc_result_covmats


commondata_procs = collect("commondata", ["group_dataset_inputs_by_process", "data"])


def dataset_names(data_input):
    """Returns a list of the names of the datasets, in the same order as
    they are inputted in the runcard"""
    return [el.name for el in data_input]


ProcessInfo = namedtuple("ProcessInfo", ("theory", "namelist", "sizes"))


def combine_by_type(each_dataset_results_bytheory, dataset_names):
    """Groups the datasets according to processes and returns three objects:
    theories_by_process: the relevant theories grouped by process type
    ordered_names: dictionary with keys of process type and values being the
                   corresponding list of names of datasets, in the order they
                   are appended to theories_by_process
    dataset_size:  dictionary with keys of dataset name and values being the
                   number of points in that dataset"""
    dataset_size = defaultdict(list)
    theories_by_process = defaultdict(list)
    ordered_names = defaultdict(list)
    for dataset, name in zip(each_dataset_results_bytheory, dataset_names):
        theory_centrals = [x[1].central_value for x in dataset]
        dataset_size[name] = len(theory_centrals[0])
        proc_type = process_lookup(name)
        ordered_names[proc_type].append(name)
        theories_by_process[proc_type].append(theory_centrals)
    for key, item in theories_by_process.items():
        theories_by_process[key] = np.concatenate(item, axis=1)
    process_info = ProcessInfo(
        theory=theories_by_process, namelist=ordered_names, sizes=dataset_size
    )
    return process_info


def process_starting_points(combine_by_type):
    """Returns a dictionary of indices in the covariance matrix corresponding
    to the starting point of each process."""
    process_info = combine_by_type
    running_index = 0
    start_proc = defaultdict(list)
    for name in process_info.theory:
        size = len(process_info.theory[name][0])
        start_proc[name] = running_index
        running_index += size
    return start_proc


def covmap(combine_by_type, dataset_names):
    """Creates a map between the covmat indices from matrices ordered by
    process to matrices ordered by experiment as listed in the runcard"""
    mapping = defaultdict(list)
    start_exp = defaultdict(list)
    process_info = combine_by_type
    running_index = 0
    for dataset in dataset_names:
        size = process_info.sizes[dataset]
        start_exp[dataset] = running_index
        running_index += size
    start = 0
    names_by_proc_list = [
        item for sublist in process_info.namelist.values() for item in sublist
    ]
    for dataset in names_by_proc_list:
        for i in range(process_info.sizes[dataset]):
            mapping[start + i] = start_exp[dataset] + i
        start += process_info.sizes[dataset]
    return mapping


def covmat_3fpt(name1, name2, deltas1, deltas2):
    """Returns theory covariance sub-matrix for 3pt factorisation
    scale variation *only*, given two dataset names and collections
    of scale variation shifts"""
    s = 0.5 * (np.outer(deltas1[0], deltas2[0]) + np.outer(deltas1[1], deltas2[1]))
    return s


def covmat_3rpt(name1, name2, deltas1, deltas2):
    """Returns theory covariance sub-matrix for 3pt renormalisation
    scale variation *only*, given two dataset names and collections
    of scale variation shifts"""
    if name1 == name2:
        s = 0.5 * (np.outer(deltas1[0], deltas2[0]) + np.outer(deltas1[1], deltas2[1]))
    else:
        s = 0.25 * (np.outer((deltas1[0] + deltas1[1]), (deltas2[0] + deltas2[1])))
    return s


def covmat_3pt(name1, name2, deltas1, deltas2):
    """Returns theory covariance sub-matrix for 3pt prescription,
    given two dataset names and collections of scale variation shifts"""
    if name1 == name2:
        s = 0.5 * sum(np.outer(d, d) for d in deltas1)
    else:
        s = 0.25 * (np.outer((deltas1[0] + deltas1[1]), (deltas2[0] + deltas2[1])))
    return s


def covmat_5pt_linear(name1, name2, deltas1, deltas2):
    """Returns theory covariance sub-matrix for Zahari's 5pt
    linear prescription, given two dataset names and collections
    of scale variation shifts"""
    if name1 == name2:
        s = 0.25 * (
            np.outer(deltas1[0], deltas2[0])
            - np.outer(deltas1[0], deltas2[1])
            - np.outer(deltas1[1], deltas2[0])
            + np.outer(deltas1[1], deltas2[1])
            + np.outer(deltas1[2], deltas2[2])
            - np.outer(deltas1[2], deltas2[3])
            - np.outer(deltas1[3], deltas2[2])
            + np.outer(deltas1[3], deltas2[3])
        )
    else:
        s = 0.25 * (
            np.outer(deltas1[0], deltas2[0])
            - np.outer(deltas1[0], deltas2[1])
            - np.outer(deltas1[1], deltas2[0])
            + np.outer(deltas1[1], deltas2[1])
        )
    return s


def covmat_5pt(name1, name2, deltas1, deltas2):
    """Returns theory covariance sub-matrix for 5pt prescription,
    given two dataset names and collections of scale variation shifts"""
    if name1 == name2:
        s = 0.5 * sum(np.outer(d, d) for d in deltas1)
    else:
        s = 0.5 * (
            np.outer(deltas1[0], deltas2[0]) + np.outer(deltas1[1], deltas2[1])
        ) + 0.25 * (np.outer((deltas1[2] + deltas1[3]), (deltas2[2] + deltas2[3])))
    return s


def covmat_5barpt(name1, name2, deltas1, deltas2):
    """Returns theory covariance sub-matrix for 5barpt prescription,
    given two dataset names and collections of scale variation shifts"""
    if name1 == name2:
        s = 0.5 * sum(np.outer(d, d) for d in deltas1)
    else:
        s = 0.25 * (
            np.outer((deltas1[0] + deltas1[2]), (deltas2[0] + deltas2[2]))
            + np.outer((deltas1[1] + deltas1[3]), (deltas2[1] + deltas2[3]))
        )
    return s


def covmat_7pt_orig(name1, name2, deltas1, deltas2):
    """Returns theory covariance sub-matrix for original 7pt prescription,
    now deprecated but kept for posterity,
    given two dataset names and collections of scale variation shifts"""
    if name1 == name2:
        s = (1 / 3) * sum(np.outer(d, d) for d in deltas1)
    else:
        s = (1 / 6) * (
            np.outer((deltas1[0] + deltas1[4]), (deltas2[0] + deltas2[4]))
            + np.outer((deltas1[1] + deltas1[5]), (deltas2[1] + deltas2[5]))
            + np.outer((deltas1[2] + deltas1[3]), (deltas2[2] + deltas2[3]))
        )
    return s


def covmat_7pt(name1, name2, deltas1, deltas2):
    """Returns theory covariance sub-matrix for 7pt prescription (Gavin),
    given two dataset names and collections of scale variation shifts"""
    if name1 == name2:
        s = (1 / 3) * sum(np.outer(d, d) for d in deltas1)
    else:
        s = (1 / 6) * (
            2 * (np.outer(deltas1[0], deltas2[0]) + np.outer(deltas1[1], deltas2[1]))
            + (
                np.outer((deltas1[2] + deltas1[3]), (deltas2[2] + deltas2[3]))
                + np.outer((deltas1[4] + deltas1[5]), (deltas2[4] + deltas2[5]))
            )
        )
    return s


def covmat_9pt(name1, name2, deltas1, deltas2):
    """Returns theory covariance sub-matrix for 9pt prescription,
    given two dataset names and collections of scale variation shifts"""
    if name1 == name2:
        s = 0.25 * sum(np.outer(d, d) for d in deltas1)
    else:
        s = (1 / 12) * (
            np.outer(
                (deltas1[0] + deltas1[4] + deltas1[6]),
                (deltas2[0] + deltas2[4] + deltas2[6]),
            )
            + np.outer(
                (deltas1[1] + deltas1[5] + deltas1[7]),
                (deltas2[1] + deltas2[5] + deltas2[7]),
            )
        ) + (1 / 8) * (np.outer((deltas1[2] + deltas1[3]), (deltas2[2] + deltas2[3])))
    return s


@check_correct_theory_combination
def covs_pt_prescrip(
    combine_by_type,
    process_starting_points,
    theoryids,
    point_prescription: (str, type(None)) = None,
    fivetheories: (str, type(None)) = None,
    seventheories: (str, type(None)) = None,
):
    """Produces the sub-matrices of the theory covariance matrix according
    to a point prescription which matches the number of input theories.
    If 5 theories are provided, a scheme 'bar' or 'nobar' must be
    chosen in the runcard in order to specify the prescription. Sub-matrices
    correspond to applying the scale variation prescription to each pair of
    processes in turn, using a different procedure for the case where the
    processes are the same relative to when they are different."""
    l = len(theoryids)
    start_proc = process_starting_points
    process_info = combine_by_type
    covmats = defaultdict(list)
    for name1 in process_info.theory:
        for name2 in process_info.theory:
            central1, *others1 = process_info.theory[name1]
            deltas1 = list((other - central1 for other in others1))
            central2, *others2 = process_info.theory[name2]
            deltas2 = list((other - central2 for other in others2))
            if l == 3:
                if point_prescription == "3f point":
                    s = covmat_3fpt(name1, name2, deltas1, deltas2)
                elif point_prescription == "3r point":
                    s = covmat_3rpt(name1, name2, deltas1, deltas2)
                else:
                    s = covmat_3pt(name1, name2, deltas1, deltas2)
            elif l == 5:
                # Zahari's proposal for the theoretical covariance matrix --------------
                if fivetheories == "linear":
                    s = covmat_5pt_linear(name1, name2, deltas1, deltas2)
                # 5 point --------------------------------------------------------------
                elif fivetheories == "nobar":
                    s = covmat_5pt(name1, name2, deltas1, deltas2)
                # 5bar-point -----------------------------------------------------------
                else:
                    s = covmat_5barpt(name1, name2, deltas1, deltas2)
            #  ---------------------------------------------------------------------
            elif l == 7:
                # Outdated 7pts implementation: left for posterity ---------------------
                if seventheories == "original":
                    s = covmat_7pt_orig(name1, name2, deltas1, deltas2)
                # 7pt (Gavin) ----------------------------------------------------------
                else:
                    s = covmat_7pt(name1, name2, deltas1, deltas2)
            elif l == 9:
                s = covmat_9pt(name1, name2, deltas1, deltas2)
            start_locs = (start_proc[name1], start_proc[name2])
            covmats[start_locs] = s
    return covmats


@table
def theory_covmat_custom(covs_pt_prescrip, covmap, procs_index):
    """Takes the individual sub-covmats between each two processes and assembles
    them into a full covmat. Then reshuffles the order from ordering by process
    to ordering by experiment as listed in the runcard"""
    matlength = int(
        sum([len(covmat) for covmat in covs_pt_prescrip.values()])
        / int(np.sqrt(len(covs_pt_prescrip)))
    )
    # Initialise arrays of zeros and set precision to same as FK tables
    mat = np.zeros((matlength, matlength), dtype=np.float32)
    cov_by_exp = np.zeros((matlength, matlength), dtype=np.float32)
    for locs in covs_pt_prescrip:
        cov = covs_pt_prescrip[locs]
        mat[locs[0] : (len(cov) + locs[0]), locs[1] : (len(cov.T) + locs[1])] = cov
    for i in range(matlength):
        for j in range(matlength):
            cov_by_exp[covmap[i]][covmap[j]] = mat[i][j]
    df = pd.DataFrame(cov_by_exp, index=procs_index, columns=procs_index)
    return df

<<<<<<< HEAD
@table
def fromfile_covmat(covmatpath, groups_data, groups_index):
    """Reads a general theory covariance matrix from file. Then
    1: Applies cuts to match experiment covariance matrix
    2: Expands dimensions to match experiment covariance matrix
       by filling additional entries with 0."""
    # Load covmat as pandas DataFrame
    filecovmat = pd.read_csv(covmatpath,
            index_col=[0,1,2], header=[0,1,2],
            sep="\t|,", engine="python")
    # Remove string in column id
    filecovmat.columns = filecovmat.index 
    # Reordering covmat to match exp order in runcard
    # Datasets in exp covmat
    dslist = []
    for group in groups_data:
        for ds in group.datasets:
            dslist.append(ds.name)
    # Datasets in filecovmat in exp covmat order
    shortlist = []
    for ds in dslist:
        if ds in filecovmat.index.get_level_values(level="dataset"):
            shortlist.append(ds)
    filecovmat = filecovmat.reindex(shortlist, level="dataset")
    filecovmat = ((filecovmat.T).reindex(shortlist, level="dataset")).T
    # ------------- #
    # 1: Apply cuts #
    # ------------- #
    # Loading cuts to apply to covariance matrix
    indextuples = []
    for group in groups_data:
        for ds in group.datasets:
            # Load cuts for each dataset in the covmat
            if ds.name in filecovmat.index.get_level_values(1):
                cuts = ds.cuts
                # Creating new index for post cuts
                for keeploc in cuts.load():
                    indextuples.append((group.name, ds.name, keeploc))
    newindex = pd.MultiIndex.from_tuples(indextuples, names=["group", "dataset", "index"], sortorder=0) 
    # Reindex covmat with the new cut index
    cut_df = filecovmat.reindex(newindex).T
    cut_df = cut_df.reindex(newindex).T
    # Elements where cuts are applied will become NaN - remove these rows and columns
    cut_df = cut_df.dropna(0).dropna(1)
    # -------------------- #
    # 2: Expand dimensions #
    # -------------------- #
    # First make empty df of exp covmat dimensions
    empty_df = pd.DataFrame(0, index=groups_index, columns=groups_index)
    covmats = []
    # Make a piece of the covmat for each combination of two datasetes
    for ds1 in dslist:
        for ds2 in dslist:
            if (ds1 in newindex.unique(level=1)) and (ds2 in newindex.unique(level=1)):
                # If both datasets in the fromfile covmat, use the piece of the fromfile covmat
                covmat = cut_df.xs(ds1,level=1, drop_level=False).T.xs(ds2, level=1, drop_level=False).T
            else:
                # Otherwise use a covmat of 0s
                covmat = empty_df.xs(ds1,level=1, drop_level=False).T.xs(ds2, level=1, drop_level=False).T
            covmats.append(covmat)
    chunks = []
    # Arrange into chunks, each chunk is a list of pieces of covmat which are associated with 
    # one dataset in particular
    for x in range(0, len(covmats), len(dslist)):
        chunk = covmats[x:x+len(dslist)]
        chunks.append(chunk)
    strips = []
    # Concatenate each chunk into a strip of the covariance matrix 
    for chunk in chunks:
        strip = pd.concat(chunk, axis=1)
        strips.append(strip.T)
   # strips.reverse()
    # Concatenate the strips to make the full matrix
    full_df = pd.concat(strips, axis=1)
    # Reindex to align with experiment covmat index
    full_df = full_df.reindex(groups_index)
    full_df = ((full_df.T).reindex(groups_index)).T
    return full_df

@table
def user_covmat(groups_data, groups_index,
                loaded_user_covmat_path,
                use_user_uncertainties: bool = False):
    """
    General theory covariance matrix provided by the user. 
    Useful for testing the impact of externally produced
    covariance matrices. Matrices must be produced as a 
    csv of pandas DataFrame, and uploaded to the validphys
    server. The server path is then provided via 
    ``user_covmat_path`` in ``theorycovmatconfig`` in the 
    runcard. For more information see documentation. 
    """
    if use_user_uncertainties is False:
        return pd.DataFrame(0, index=groups_index, columns=groups_index)
    else:
        return fromfile_covmat(loaded_user_covmat_path, groups_data, groups_index)

@table
@check_fit_dataset_order_matches_grouped
def total_theory_covmat(
        processed_metadata_group,
        data_input,
        group_dataset_inputs_by_metadata,
        groups_index,
     #   theory_covmat_custom,
        user_covmat,
        use_scalevar_uncertainties: bool = False,
        use_user_uncertainties: bool = False):
    """
    Sum of all contributions to the theory covariance matrix.
    Possible contributions are: scale variation covmat;
    general user covmat.
    """
    f = pd.DataFrame(0, index=groups_index, columns=groups_index)

#    if use_scalevar_uncertainties is True:
 #       f = f + theory_covmat_custom
    if use_user_uncertainties is True:
        f = f + user_covmat
    return f

=======
>>>>>>> 475f19f2

@check_correct_theory_combination
def total_covmat_diagtheory_procs(
    procs_results_theory, fivetheories: (str, type(None)) = None
):
    """Same as total_covmat_datasets but per proc rather than
    per dataset. Needed for calculation of chi2 per proc."""
    exp_result_covmats = []
    for exp_result in zip(*procs_results_theory):
        theory_centrals = [x[1].central_value for x in exp_result]
        s = make_scale_var_covmat(theory_centrals)
        # Initialise array of zeros and set precision to same as FK tables
        s_diag = np.zeros((len(s), len(s)), dtype=np.float32)
        np.fill_diagonal(s_diag, np.diag(s))
        sigma = exp_result[0][0].covmat
        cov = s_diag + sigma
        exp_result_covmats.append(cov)
    return exp_result_covmats


@table
def theory_corrmat_singleprocess(theory_covmat_singleprocess):
    """Calculates the theory correlation matrix for scale variations."""
    df = theory_covmat_singleprocess
    covmat = df.values
    diag_minus_half = (np.diagonal(covmat)) ** (-0.5)
    mat = diag_minus_half[:, np.newaxis] * df * diag_minus_half
    return mat


@table
def theory_blockcorrmat(theory_block_diag_covmat):
    """Calculates the theory correlation matrix for scale variations
    with block diagonal entries by dataset only"""
    mat = theory_corrmat_singleprocess(theory_block_diag_covmat)
    return mat


@table
def theory_corrmat_custom(theory_covmat_custom):
    """Calculates the theory correlation matrix for scale variations
    with variations by process type"""
    mat = theory_corrmat_singleprocess(theory_covmat_custom)
    return mat


@table
def theory_normcovmat_singleprocess(theory_covmat_singleprocess, procs_data_values):
    """Calculates the theory covariance matrix for scale variations normalised
    to data."""
    df = theory_covmat_singleprocess
    mat = df / np.outer(procs_data_values, procs_data_values)
    return mat


@table
def theory_normblockcovmat(theory_block_diag_covmat, procs_data_values):
    """Calculates the theory covariance matrix for scale variations
    normalised to data, block diagonal by dataset."""
    df = theory_block_diag_covmat
    mat = df / np.outer(procs_data_values, procs_data_values)
    return mat


@table
def theory_normcovmat_custom(theory_covmat_custom, procs_data_values):
    """Calculates the theory covariance matrix for scale variations normalised
    to data, with variations according to the relevant prescription."""
    df = theory_covmat_custom
    mat = df / np.outer(procs_data_values, procs_data_values)
    return mat


@table
def experimentplustheory_covmat_singleprocess(
    procs_covmat_no_table, theory_covmat_singleprocess_no_table
):
    """Calculates the experiment + theory covariance matrix for
    scale variations."""
    df = procs_covmat_no_table + theory_covmat_singleprocess_no_table
    return df


@table
def experimentplusblocktheory_covmat(procs_covmat, theory_block_diag_covmat):
    """Calculates the experiment + theory covariance
    matrix for scale variations."""
    df = procs_covmat + theory_block_diag_covmat
    return df


@table
def experimentplustheory_covmat_custom(procs_covmat, theory_covmat_custom):
    """Calculates the experiment + theory covariance matrix for
    scale variations correlated according to the relevant prescription."""
    df = procs_covmat + theory_covmat_custom
    return df


@table
def experimentplustheory_normcovmat_singleprocess(
    procs_covmat, theory_covmat_singleprocess, procs_data
):
    """Calculates the experiment + theory covariance matrix for scale
       variations normalised to data."""
    df = procs_covmat + theory_covmat_singleprocess
    procs_data_array = np.array(procs_data)
    mat = df / np.outer(procs_data_array, procs_data_array)
    return mat


@table
def experimentplusblocktheory_normcovmat(
    procs_covmat,
    theory_block_diag_covmat,
    procs_data_values,
    experimentplustheory_normcovmat,
):
    """Calculates the experiment + theory covariance matrix for scale
       variations normalised to data, block diagonal by data set."""
    mat = experimentplustheory_normcovmat(
        procs_covmat, theory_block_diag_covmat, procs_data_values
    )
    return mat


@table
def experimentplustheory_normcovmat_custom(
    procs_covmat,
    theory_covmat_custom,
    procs_data_values,
    experimentplustheory_normcovmat,
):
    """Calculates the experiment + theory covariance matrix for scale
       variations normalised to data, correlations by process type."""
    mat = experimentplustheory_normcovmat(
        procs_covmat, theory_covmat_custom, procs_data_values
    )

    return mat


@table
def experimentplustheory_corrmat_singleprocess(
    procs_covmat, theory_covmat_singleprocess
):
    """Calculates the correlation matrix for the experimental
    plus theory covariance matrices."""
    total_df = procs_covmat + theory_covmat_singleprocess
    total_cov = (procs_covmat + theory_covmat_singleprocess).values
    diag_minus_half = (np.diagonal(total_cov)) ** (-0.5)
    corrmat = diag_minus_half[:, np.newaxis] * total_df * diag_minus_half
    return corrmat


@table
def experimentplusblocktheory_corrmat(procs_covmat, theory_block_diag_covmat):
    """Calculates the correlation matrix for the experimental
    plus theory covariance matrices, block diagonal by dataset."""
    corrmat = experimentplustheory_corrmat_singleprocess(
        procs_covmat, theory_block_diag_covmat
    )
    return corrmat


@table
def experimentplustheory_corrmat_custom(procs_covmat, theory_covmat_custom):
    """Calculates the correlation matrix for the experimental
    plus theory covariance matrices, correlations by prescription."""
    corrmat = experimentplustheory_corrmat_singleprocess(
        procs_covmat, theory_covmat_custom
    )
    return corrmat


def chi2_impact(theory_covmat_singleprocess, procs_covmat, procs_results):
    """Returns total chi2 including theory cov mat"""
    dataresults, theoryresults = zip(*procs_results)
    dat_central_list = [x.central_value for x in dataresults]
    th_central_list = [x.central_value for x in theoryresults]
    dat_central = np.concatenate(dat_central_list)
    th_central = np.concatenate([x for x in th_central_list])
    central_diff = dat_central - th_central
    cov = theory_covmat_singleprocess.values + procs_covmat.values
    return calc_chi2(la.cholesky(cov, lower=True), central_diff) / len(central_diff)


def data_theory_diff(procs_results):
    """Returns (D-T) for central theory, for use in chi2 calculations"""
    dataresults, theoryresults = zip(*procs_results)
    dat_central_list = [x.central_value for x in dataresults]
    th_central_list = [x.central_value for x in theoryresults]
    dat_central = np.concatenate(dat_central_list)
    th_central = np.concatenate(th_central_list)
    central_diff = dat_central - th_central
    return central_diff


def chi2_block_impact(theory_block_diag_covmat, procs_covmat, procs_results):
    """Returns total chi2 including theory cov mat"""
    chi2 = chi2_impact(theory_block_diag_covmat, procs_covmat, procs_results)
    return chi2


def chi2_impact_custom(theory_covmat_custom, procs_covmat, procs_results):
    """Returns total chi2 including theory cov mat"""
    chi2 = chi2_impact(theory_covmat_custom, procs_covmat, procs_results)
    return chi2


def theory_diagcovmat(theory_covmat_singleprocess):
    """Returns theory covmat with only diagonal values"""
    s = theory_covmat_singleprocess.values
    # Initialise array of zeros and set precision to same as FK tables
    s_diag = np.zeros((len(s), len(s)), dtype=np.float32)
    np.fill_diagonal(s_diag, np.diag(s))
    return s_diag


def chi2_diag_only(theory_diagcovmat, procs_covmat, data_theory_diff):
    """Returns total chi2 including only diags of theory cov mat"""
    cov = theory_diagcovmat + procs_covmat.values
    elements = np.dot(data_theory_diff.T, np.dot(la.inv(cov), data_theory_diff))
    chi2 = (1 / len(data_theory_diff)) * np.sum(elements)
    return chi2


each_dataset_results = collect(results, ("group_dataset_inputs_by_process", "data"))


def abs_chi2_data_theory_dataset(each_dataset_results, total_covmat_datasets):
    """Returns an array of tuples (member_chi², central_chi², numpoints)
    corresponding to each data set, where theory errors are included"""
    chi2data_array = []
    for datresults, covmat in zip(each_dataset_results, total_covmat_datasets):
        data_result, th_result = datresults
        chi2s = all_chi2_theory(datresults, covmat)
        central_result = central_chi2_theory(datresults, covmat)
        chi2data_array.append(
            Chi2Data(
                th_result.stats_class(chi2s[:, np.newaxis]),
                central_result,
                len(data_result),
            )
        )
    return chi2data_array


def abs_chi2_data_theory_proc(procs_results, total_covmat_procs):
    """Like abs_chi2_data_theory_dataset but for procs not datasets"""
    chi2data_array = []
    for expresults, covmat in zip(procs_results, total_covmat_procs):
        data_result, th_result = expresults
        chi2s = all_chi2_theory(expresults, covmat)
        central_result = central_chi2_theory(expresults, covmat)
        chi2data_array.append(
            Chi2Data(
                th_result.stats_class(chi2s[:, np.newaxis]),
                central_result,
                len(data_result),
            )
        )
    return chi2data_array


def abs_chi2_data_diagtheory_proc(procs_results, total_covmat_diagtheory_procs):
    """For a diagonal theory covmat"""
    return abs_chi2_data_theory_proc(procs_results, total_covmat_diagtheory_procs)


def abs_chi2_data_diagtheory_dataset(
    each_dataset_results, total_covmat_diagtheory_datasets
):
    """For a diagonal theory covmat"""
    return abs_chi2_data_theory_dataset(
        each_dataset_results, total_covmat_diagtheory_datasets
    )<|MERGE_RESOLUTION|>--- conflicted
+++ resolved
@@ -23,15 +23,10 @@
 from validphys.results import Chi2Data, results
 from validphys.calcutils import calc_chi2, all_chi2_theory, central_chi2_theory
 from validphys.theorycovariance.theorycovarianceutils import (
-<<<<<<< HEAD
                                                 process_lookup, 
                                                 check_correct_theory_combination,
                                                 check_fit_dataset_order_matches_grouped)
-=======
-    process_lookup,
-    check_correct_theory_combination,
-)
->>>>>>> 475f19f2
+
 
 log = logging.getLogger(__name__)
 
@@ -460,7 +455,6 @@
     df = pd.DataFrame(cov_by_exp, index=procs_index, columns=procs_index)
     return df
 
-<<<<<<< HEAD
 @table
 def fromfile_covmat(covmatpath, groups_data, groups_index):
     """Reads a general theory covariance matrix from file. Then
@@ -582,9 +576,6 @@
         f = f + user_covmat
     return f
 
-=======
->>>>>>> 475f19f2
-
 @check_correct_theory_combination
 def total_covmat_diagtheory_procs(
     procs_results_theory, fivetheories: (str, type(None)) = None
