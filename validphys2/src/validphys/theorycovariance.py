# -*- coding: utf-8 -*-
"""
theorycovariance.py
Tools for constructing and studying theory covariance matrices.
"""
from __future__ import generator_stop

import logging

from collections import defaultdict, namedtuple
import numpy as np
import scipy.linalg as la
import matplotlib.pyplot as plt
from matplotlib import cm, colors as mcolors
import pandas as pd

from reportengine.figure import figure
from reportengine.checks import make_argcheck, check
from reportengine.table import table
from reportengine import collect

from validphys.results import experiments_central_values, results
from validphys.results import Chi2Data, experiments_chi2_table
from validphys.calcutils import calc_chi2, all_chi2_theory, central_chi2_theory
from validphys.plotoptions import get_info
from validphys import plotutils
from validphys.checks import check_two_dataspecs

from IPython import embed

log = logging.getLogger(__name__)

theoryids_experiments_central_values = collect(experiments_central_values,
                                               ('theoryids',))

@make_argcheck
<<<<<<< HEAD
def _check_correct_theory_combination(theoryids, fivetheories:(str, type(None)) = None):
=======
def _check_correct_theory_combination(theoryids,
                                      fivetheories:(str, type(None)) = None):
>>>>>>> 65ef3697
    """Checks that a valid theory combination corresponding to an existing
    prescription has been inputted"""
    l = len(theoryids)
    check(l in {3, 5, 7, 9},
          "Expecting exactly 3, 5, 7 or 9 theories, but got {l}.")
    opts = {'bar', 'nobar', 'linear'}
    xifs = [theoryid.get_description()['XIF'] for theoryid in theoryids]
    xirs = [theoryid.get_description()['XIR'] for theoryid in theoryids]
    if l == 3:
        correct_xifs = [1.0, 2.0, 0.5]
        correct_xirs = [1.0, 2.0, 0.5]
    elif l == 5:
        check(
            fivetheories is not None,
            "For five input theories a prescription bar, nobar or linear "
            "for the flag fivetheories must be specified.")
        check(fivetheories in opts,
              "Invalid choice of prescription for 5 points", fivetheories,
              opts)
        if fivetheories == "nobar" or "linear":
            correct_xifs = [1.0, 2.0, 0.5, 1.0, 1.0]
            correct_xirs = [1.0, 1.0, 1.0, 2.0, 0.5]
        else:
            correct_xifs = [1.0, 2.0, 0.5, 2.0, 0.5]
            correct_xirs = [1.0, 2.0, 0.5, 0.5, 2.0]
    elif l == 7:
        correct_xifs = [1.0, 2.0, 0.5, 1.0, 1.0, 2.0, 0.5]
        correct_xirs = [1.0, 1.0, 1.0, 2.0, 0.5, 2.0, 0.5]
    else:
        correct_xifs = [1.0, 2.0, 0.5, 1.0, 1.0, 2.0, 0.5, 2.0, 0.5]
        correct_xirs = [1.0, 1.0, 1.0, 2.0, 0.5, 2.0, 0.5, 0.5, 2.0]
    check(
        xifs == correct_xifs and xirs == correct_xirs,
        "Choice of input theories does not correspond to a valid "
        "prescription for theory covariance matrix calculation")

@make_argcheck
def _check_valid_shift_matrix_threshold_method(shift_threshold:(int, float, None) = None,
                                               method:(int, None) = None):
    """Checks that a valid method 1 or 2 is chosen where a threshold for
    removing elements of the shift correlation matrix has been specified"""
    opts = {1,2}
    if shift_threshold != None:
        check(method is not None, "A threshold for removing elements of the "
               "shift correlation matrix has been specified but no choice of "
               "method (1 or 2) was provided")
        check(method in opts,
              "Invalid choice of method for removing shift correlation matrix "
              "elements. Please choose 1 or 2.")

def make_scale_var_covmat(predictions):
    """Takes N theory predictions at different scales and applies N-pt scale
    variations to produce a covariance matrix."""
    l = len(predictions)
    central, *others = predictions
    deltas = (other - central for other in others)
    if l==3:
        norm = 0.5
    elif l==5:
        norm = 0.5
    elif l==7:
        norm = 1/3
    elif l==9:
        norm = 0.25
    s = norm*sum(np.outer(d, d) for d in deltas)
    return s

@table
@_check_correct_theory_combination
def theory_covmat(theoryids_experiments_central_values, experiments_index, theoryids,
                  fivetheories:(str, type(None)) = None):
    """Calculates the theory covariance matrix for scale variations.
    The matrix is a dataframe indexed by experiments_index."""
    s = make_scale_var_covmat(theoryids_experiments_central_values)
    df = pd.DataFrame(s, index=experiments_index, columns=experiments_index)
    return df

results_bytheoryids = collect(results,('theoryids',))
each_dataset_results_bytheory = collect('results_bytheoryids',
                                        ('experiments', 'experiment'))

@_check_correct_theory_combination
def theory_covmat_datasets(each_dataset_results_bytheory,
                           fivetheories:(str, type(None)) = None):
    """Produces an array of theory covariance matrices. Each matrix corresponds
    to a different dataset, which must be specified in the runcard. """
    dataset_covmats=[]
    for dataset in each_dataset_results_bytheory:
        theory_centrals = [x[1].central_value for x in dataset]
        s = make_scale_var_covmat(theory_centrals)
        dataset_covmats.append(s)
    return dataset_covmats

@_check_correct_theory_combination
def total_covmat_datasets(each_dataset_results_bytheory,
                          fivetheories:(str, type(None)) = None):
    """Produces an array of total covariance matrices; the sum of experimental
    and scale-varied theory covariance matrices. Each matrix corresponds
    to a different dataset, which must be specified in the runcard.
    These are needed for calculation of chi2 per dataset. """
    dataset_covmats=[]
    for dataset in each_dataset_results_bytheory:
        theory_centrals = [x[1].central_value for x in dataset]
        s = make_scale_var_covmat(theory_centrals)
        sigma = dataset[0][0].covmat
        cov = s + sigma
        dataset_covmats.append(cov)
    return dataset_covmats

@_check_correct_theory_combination
def total_covmat_diagtheory_datasets(each_dataset_results_bytheory,
                                     fivetheories:(str, type(None)) = None):
    """Same as total_covmat_theory_datasets but for diagonal theory only"""
    dataset_covmats=[]
    for dataset in each_dataset_results_bytheory:
        theory_centrals = [x[1].central_value for x in dataset]
        s = make_scale_var_covmat(theory_centrals)
        s_diag = np.zeros((len(s),len(s)))
        np.fill_diagonal(s_diag, np.diag(s))
        sigma = dataset[0][0].covmat
        cov = s_diag + sigma
        dataset_covmats.append(cov)
    return dataset_covmats


def theory_block_diag_covmat(theory_covmat_datasets, experiments_index):
    """Takes the theory covariance matrices for individual datasets and
    returns a data frame with a block diagonal theory covariance matrix
    by dataset"""
    s  = la.block_diag(*theory_covmat_datasets)
    df = pd.DataFrame(s, index=experiments_index, columns=experiments_index)
    return df

experiments_results_theory = collect('experiments_results', ('theoryids',))

@_check_correct_theory_combination
def total_covmat_experiments(experiments_results_theory,
                             fivetheories:(str, type(None)) = None):
    """Same as total_covmat_datasets but per experiment rather than
    per dataset. Needed for calculation of chi2 per experiment."""
    exp_result_covmats = []
    for exp_result in zip(*experiments_results_theory):
        theory_centrals = [x[1].central_value for x in exp_result]
        s = make_scale_var_covmat(theory_centrals)
        sigma = exp_result[0][0].covmat
        cov = s + sigma
        exp_result_covmats.append(cov)
    return exp_result_covmats

commondata_experiments = collect('commondata', ['experiments', 'experiment'])

# TODO: Improve how processes are assigned. Currently we group manually into
# Drell-Yan, Heavy Quarks and Jets but adding more processes could break
# this assignment
def process_lookup(commondata_experiments):
    """Produces a dictionary with keys corresponding to dataset names
    and values corresponding to process types. Process types are
    regrouped into the five categories 'Drell-Yan', 'Heavy Quarks', Jets',
    'DIS NC' and 'DIS CC'."""
    d = {commondata.name: get_info(commondata).process_description
         for commondata in commondata_experiments}
    for key, value in d.items():
        if "Deep Inelastic Scattering" in value:
            if ("CHORUS" in key) or ("NTV" in key) or ("HERACOMBCC" in key):
                d[key] = "DIS CC"
            else:
                d[key] = "DIS NC"
        elif "Drell-Yan" in value:
            d[key] = "Drell-Yan"
        elif "Heavy Quarks" in value:
            d[key] = "Heavy Quarks"
        elif "Jet" in value:
             d[key] = "Jets"
        else:
            pass
    return d

def dataset_names(commondata_experiments):
    """Returns a list of the names of the datasets, in the same order as
    they are inputted in the runcard"""
    names = [commondata.name for commondata in commondata_experiments]
    return names

ProcessInfo = namedtuple("ProcessInfo", ('theory', 'namelist', 'sizes'))


def combine_by_type(process_lookup,
                    each_dataset_results_bytheory, dataset_names):
    """Groups the datasets according to processes and returns three objects:
    theories_by_process: the relevant theories grouped by process type
    ordered_names: dictionary with keys of process type and values being the
                   corresponding list of names of datasets, in the order they
                   are appended to theories_by_process
    dataset_size:  dictionary with keys of dataset name and values being the
                   number of points in that dataset"""
    dataset_size = defaultdict(list)
    theories_by_process = defaultdict(list)
    ordered_names = defaultdict(list)
    for dataset, name in zip(each_dataset_results_bytheory, dataset_names):
        theory_centrals = [x[1].central_value for x in dataset]
        dataset_size[name] = len(theory_centrals[0])
        proc_type = process_lookup[name]
        ordered_names[proc_type].append(name)
        theories_by_process[proc_type].append(theory_centrals)
    for key, item in theories_by_process.items():
        theories_by_process[key] = np.concatenate(item, axis=1)
    process_info = ProcessInfo(theory = theories_by_process,
                               namelist = ordered_names,
                               sizes = dataset_size)
    return process_info


def process_starting_points(combine_by_type):
    """Returns a dictionary of indices in the covariance matrix corresponding
    to the starting point of each process."""
    process_info = combine_by_type
    running_index = 0
    start_proc = defaultdict(list)
    for name in process_info.theory:
        size = len(process_info.theory[name][0])
        start_proc[name] = running_index
        running_index += size
    return start_proc

def covmap(combine_by_type, dataset_names):
    """Creates a map between the covmat indices from matrices ordered by
    process to matrices ordered by experiment as listed in the runcard"""
    mapping = defaultdict(list)
    start_exp = defaultdict(list)
    process_info = combine_by_type
    running_index = 0
    for dataset in dataset_names:
        size = process_info.sizes[dataset]
        start_exp[dataset] = running_index
        running_index += size
    start = 0
    names_by_proc_list = [item for sublist in process_info.namelist.values() for item in sublist]
    for dataset in names_by_proc_list:
        for i in range(process_info.sizes[dataset]):
            mapping[start+i] = start_exp[dataset] + i
        start += process_info.sizes[dataset]
    return mapping

@_check_correct_theory_combination
def covs_pt_prescrip(combine_by_type, process_starting_points, theoryids,
                     fivetheories:(str, type(None)) = None,
                     seventheories:(str, type(None)) = None):
    """Produces the sub-matrices of the theory covariance matrix according
    to a point prescription which matches the number of input theories.
    If 5 theories are provided, a scheme 'bar' or 'nobar' must be
    chosen in the runcard in order to specify the prescription. Sub-matrices
    correspond to applying the scale variation prescription to each pair of
    processes in turn, using a different procedure for the case where the
    processes are the same relative to when they are different."""
    l = len(theoryids)
    start_proc = process_starting_points
    covmats = defaultdict(list)
    process_info = combine_by_type
    for name1 in process_info.theory:
        for name2 in process_info.theory:
            central1, *others1 = process_info.theory[name1]
            deltas1 = list((other - central1 for other in others1))
            central2, *others2 = process_info.theory[name2]
            deltas2 = list((other - central2 for other in others2))
            if l==3:
                if name1 == name2:
                    s = 0.5*sum(np.outer(d, d) for d in deltas1)
                else:
                    s = 0.25*(np.outer((deltas1[0]+deltas1[1]),
                                       (deltas2[0]+deltas2[1])))
                start_locs = (start_proc[name1], start_proc[name2])
                covmats[start_locs] = s
            elif l==5:
             # Zahari's proposal for the theoretical covariance matrix --------------------
                if fivetheories=='linear':
                    if name1 == name2:
                        s = 0.25*(np.outer(deltas1[0], deltas2[0]) - np.outer(deltas1[0], deltas2[1])
                            - np.outer(deltas1[1], deltas2[0]) + np.outer(deltas1[1], deltas2[1])
                            + np.outer(deltas1[2], deltas2[2]) - np.outer(deltas1[2], deltas2[3])
                            - np.outer(deltas1[3], deltas2[2]) + np.outer(deltas1[3], deltas2[3]))
                    else:
                        s = 0.25*(np.outer(deltas1[0], deltas2[0]) - np.outer(deltas1[0], deltas2[1])
                            - np.outer(deltas1[1], deltas2[0]) + np.outer(deltas1[1], deltas2[1]))
                else:
                    if name1 == name2:
                        s = 0.5*sum(np.outer(d, d) for d in deltas1)
             # 5 point --------------------------------------------------------------------
                    elif fivetheories=='nobar':
                        s = 0.5*(np.outer(deltas1[0], deltas2[0]) + np.outer(
                                               deltas1[1], deltas2[1])) + 0.25*(
                            np.outer((deltas1[2] + deltas1[3]),
                                    (deltas2[2] + deltas2[3])))
             # 5bar-point -----------------------------------------------------------------
                    else:
                        s = 0.25*(np.outer((deltas1[0]+deltas1[2]),
                                            (deltas2[0]+deltas2[2]))
                                + np.outer((deltas1[1]+deltas1[3]),
                                            (deltas2[1]+deltas2[3])))
             #  -----------------------------------------------------------------
                start_locs = (start_proc[name1], start_proc[name2])
                covmats[start_locs] = s
            elif l==7:
                if name1 == name2:
                    s = (1/3)*sum(np.outer(d, d) for d in deltas1)
                elif seventheories=='original':
                    s = (1/6)*(np.outer((deltas1[0]+ deltas1[4]),
                               (deltas2[0] + deltas2[4]))
                               + np.outer((deltas1[1]+ deltas1[5]),
                                          (deltas2[1] + deltas2[5]))
                               + np.outer((deltas1[2]+deltas1[3]), (
                                       deltas2[2]+ deltas2[3])))
                else:
                    s = (1/6)*(2*(np.outer(deltas1[0], deltas2[0])
                                  + np.outer(deltas1[1], deltas2[1]))
                             + (np.outer((deltas1[2] + deltas1[3]),
                                         (deltas2[2] + deltas2[3]))
                             + np.outer((deltas1[4] + deltas1[5]),
                                        (deltas2[4] + deltas2[5]))))
                start_locs = (start_proc[name1], start_proc[name2])
                covmats[start_locs] = s
            elif l==9:
                if name1 == name2:
                    s = 0.25*sum(np.outer(d, d) for d in deltas1)
                else:
                    s = (1/12)*(np.outer((deltas1[0]+deltas1[4]+deltas1[6]),
                                         (deltas2[0]+deltas2[4]+deltas2[6]))
                                + np.outer((deltas1[1]+deltas1[5]+deltas1[7]),
                                           (deltas2[1]+deltas2[5]+deltas2[7]))) + (1/8)*(
                                           np.outer((deltas1[2]+deltas1[3]),
                                            (deltas2[2]+deltas2[3])))
                start_locs = (start_proc[name1], start_proc[name2])
                covmats[start_locs] = s
    return covmats

def theory_covmat_custom(covs_pt_prescrip, covmap, experiments_index):
    """Takes the individual sub-covmats between each two processes and assembles
    them into a full covmat. Then reshuffles the order from ordering by process
    to ordering by experiment as listed in the runcard"""
    matlength = int(sum([len(covmat) for covmat in covs_pt_prescrip.values()]
                        )/int(np.sqrt(len(covs_pt_prescrip))))
    mat = np.zeros((matlength,matlength))
    cov_by_exp = np.zeros((matlength,matlength))
    for locs in covs_pt_prescrip:
        cov = covs_pt_prescrip[locs]
        mat[locs[0]:(len(cov) + locs[0]),locs[1]:(len(cov.T)+locs[1])] = cov
    for i in range(matlength):
        for j in range(matlength):
            cov_by_exp[covmap[i]][covmap[j]] = mat[i][j]
    df = pd.DataFrame(cov_by_exp, index=experiments_index,
                      columns=experiments_index)
    return df

@_check_correct_theory_combination
def total_covmat_diagtheory_experiments(experiments_results_theory,
                                        fivetheories:(str, type(None)) = None):
    """Same as total_covmat_datasets but per experiment rather than
    per dataset. Needed for calculation of chi2 per experiment."""
    exp_result_covmats = []
    for exp_result in zip(*experiments_results_theory):
        theory_centrals = [x[1].central_value for x in exp_result]
        s = make_scale_var_covmat(theory_centrals)
        s_diag = np.zeros((len(s),len(s)))
        np.fill_diagonal(s_diag, np.diag(s))
        sigma = exp_result[0][0].covmat
        cov = s_diag + sigma
        exp_result_covmats.append(cov)
    return exp_result_covmats

@table
def theory_corrmat(theory_covmat):
    """Calculates the theory correlation matrix for scale variations."""
    df = theory_covmat
    covmat = df.values
    diag_minus_half = (np.diagonal(covmat))**(-0.5)
    mat = diag_minus_half[:,np.newaxis]*df*diag_minus_half
    return mat

@table
def theory_blockcorrmat(theory_block_diag_covmat):
    """Calculates the theory correlation matrix for scale variations
    with block diagonal entries by dataset only"""
    mat = theory_corrmat(theory_block_diag_covmat)
    return mat

@table
def theory_corrmat_custom(theory_covmat_custom):
    """Calculates the theory correlation matrix for scale variations
    with variations by process type"""
    mat = theory_corrmat(theory_covmat_custom)
    return mat

@table
def theory_normcovmat(theory_covmat, experiments_data):
    """Calculates the theory covariance matrix for scale variations normalised
    to data."""
    df = theory_covmat
    experiments_data_array = np.array(experiments_data)
    mat = df/np.outer(experiments_data_array, experiments_data_array)
    return mat

@table
def theory_normblockcovmat(theory_block_diag_covmat, experiments_data):
    """Calculates the theory covariance matrix for scale variations
    normalised to data, block diagonal by dataset."""
    df = theory_block_diag_covmat
    experiments_data_array = np.array(experiments_data)
    mat = df/np.outer(experiments_data_array, experiments_data_array)
    return mat

@table
def theory_normcovmat_custom(theory_covmat_custom, experiments_data):
    """Calculates the theory covariance matrix for scale variations normalised
    to data, with variations according to the relevant prescription."""
    df = theory_covmat_custom
    experiments_data_array = np.array(experiments_data)
    mat = df/np.outer(experiments_data_array, experiments_data_array)
    return mat

@table
def experimentsplustheory_covmat(experiments_covmat, theory_covmat):
    """Calculates the experiment + theory covariance matrix for
    scale variations."""
    df = experiments_covmat + theory_covmat
    return df

@table
def experimentsplusblocktheory_covmat(experiments_covmat,
                                      theory_block_diag_covmat):
    """Calculates the experiment + theory covariance
    matrix for scale variations."""
    df = experiments_covmat + theory_block_diag_covmat
    return df

@table
def experimentsplustheory_covmat_custom(experiments_covmat,
                                        theory_covmat_custom):
    """Calculates the experiment + theory covariance matrix for
    scale variations correlated according to the relevant prescription."""
    df = experiments_covmat + theory_covmat_custom
    return df

@table
def experimentsplustheory_normcovmat(experiments_covmat, theory_covmat,
                                     experiments_data):
    """Calculates the experiment + theory covariance matrix for scale
       variations normalised to data."""
    df = experiments_covmat + theory_covmat
    experiments_data_array = np.array(experiments_data)
    mat = df/np.outer(experiments_data_array, experiments_data_array)
    return mat

@table
def experimentsplusblocktheory_normcovmat(experiments_covmat,
                                          theory_block_diag_covmat,
                                          experiments_data,
                                          experimentsplustheory_normcovmat):
    """Calculates the experiment + theory covariance matrix for scale
       variations normalised to data, block diagonal by data set."""
    mat = experimentsplustheory_normcovmat(experiments_covmat,
                                           theory_block_diag_covmat,
                                           experiments_data)
    return mat

@table
def experimentsplustheory_normcovmat_custom(experiments_covmat,
                                            theory_covmat_custom,
                                            experiments_data,
                                            experimentsplustheory_normcovmat):
    """Calculates the experiment + theory covariance matrix for scale
       variations normalised to data, correlations by process type."""
    mat = experimentsplustheory_normcovmat(experiments_covmat,
                                           theory_covmat_custom,
                                           experiments_data)

    return mat
@table
def experimentsplustheory_corrmat(experiments_covmat, theory_covmat):
    """Calculates the correlation matrix for the experimental
    plus theory covariance matrices."""
    total_df = experiments_covmat + theory_covmat
    total_cov = (experiments_covmat + theory_covmat).values
    diag_minus_half = (np.diagonal(total_cov))**(-0.5)
    corrmat = diag_minus_half[:,np.newaxis]*total_df*diag_minus_half
    return corrmat

@table
def experimentsplusblocktheory_corrmat(experiments_covmat,
                                       theory_block_diag_covmat):
    """Calculates the correlation matrix for the experimental
    plus theory covariance matrices, block diagonal by dataset."""
    corrmat = experimentsplustheory_corrmat(experiments_covmat,
                                            theory_block_diag_covmat)
    return corrmat

@table
def experimentsplustheory_corrmat_custom(experiments_covmat,
                                         theory_covmat_custom):
    """Calculates the correlation matrix for the experimental
    plus theory covariance matrices, correlations by prescription."""
    corrmat = experimentsplustheory_corrmat(experiments_covmat,
                                            theory_covmat_custom)
    return corrmat

def chi2_impact(theory_covmat, experiments_covmat, experiments_results):
    """Returns total chi2 including theory cov mat"""
    dataresults, theoryresults = zip(*experiments_results)
    dat_central_list = [x.central_value for x in dataresults]
    th_central_list = [x.central_value for x in theoryresults]
    dat_central = np.concatenate(dat_central_list)
    th_central  = np.concatenate([x for x in th_central_list])
    central_diff = dat_central - th_central
    cov = theory_covmat.values + experiments_covmat.values
    return calc_chi2(la.cholesky(cov, lower=True), central_diff)/len(central_diff)

def data_theory_diff(experiments_results):
    """Returns (D-T) for central theory, for use in chi2 calculations"""
    dataresults, theoryresults = zip(*experiments_results)
    dat_central_list = [x.central_value for x in dataresults]
    th_central_list = [x.central_value for x in theoryresults]
    dat_central = np.concatenate(dat_central_list)
    th_central  = np.concatenate(th_central_list)
    central_diff = dat_central - th_central
    return central_diff

def chi2_block_impact(theory_block_diag_covmat, experiments_covmat,
                      experiments_results):
    """ Returns total chi2 including theory cov mat """
    chi2 = chi2_impact(theory_block_diag_covmat, experiments_covmat,
                       experiments_results)
    return chi2


def chi2_impact_custom(theory_covmat_custom, experiments_covmat,
                       experiments_results):
    """ Returns total chi2 including theory cov mat """
    chi2 = chi2_impact(theory_covmat_custom, experiments_covmat,
                       experiments_results)
    return chi2

def theory_diagcovmat(theory_covmat):
    """Returns theory covmat with only diagonal values"""
    s = theory_covmat.values
    s_diag = np.zeros((len(s),len(s)))
    np.fill_diagonal(s_diag, np.diag(s))
    return s_diag

def chi2_diag_only(theory_diagcovmat, experiments_covmat, data_theory_diff):
    """ Returns total chi2 including only diags of theory cov mat """
    cov = theory_diagcovmat + experiments_covmat.values
    elements = np.dot(data_theory_diff.T,np.dot(la.inv(cov),data_theory_diff))
    chi2 = (1/len(data_theory_diff))*np.sum(elements)
    return chi2

each_dataset_results = collect(results, ('experiments', 'experiment'))

def abs_chi2_data_theory_dataset(each_dataset_results, total_covmat_datasets):
    """ Returns an array of tuples (member_chi², central_chi², numpoints)
    corresponding to each data set, where theory errors are included"""
    chi2data_array = []
    for datresults, covmat in zip(each_dataset_results, total_covmat_datasets):
        data_result, th_result = datresults
        chi2s = all_chi2_theory(datresults,covmat)
        central_result = central_chi2_theory(datresults, covmat)
        chi2data_array.append(Chi2Data(th_result.stats_class(chi2s[:,np.newaxis]),
                                   central_result, len(data_result)))
    return chi2data_array

def abs_chi2_data_theory_experiment(experiments_results, total_covmat_experiments):
    """ Like abs_chi2_data_theory_dataset but for experiments not datasets"""
    chi2data_array = []
    for expresults, covmat in zip(experiments_results, total_covmat_experiments):
        data_result, th_result = expresults
        chi2s = all_chi2_theory(expresults, covmat)
        central_result = central_chi2_theory(expresults, covmat)
        chi2data_array.append(Chi2Data(th_result.stats_class(chi2s[:,np.newaxis]),
                              central_result, len(data_result)))
    return chi2data_array

def abs_chi2_data_diagtheory_experiment(experiments_results,
                                        total_covmat_diagtheory_experiments):
    """ For a diagonal theory covmat """
    return abs_chi2_data_theory_experiment(experiments_results,
                                           total_covmat_diagtheory_experiments)

def abs_chi2_data_diagtheory_dataset(each_dataset_results,
                                     total_covmat_diagtheory_datasets):
    """ For a diagonal theory covmat """
    return abs_chi2_data_theory_dataset(each_dataset_results,
                                        total_covmat_diagtheory_datasets)

@table
def experiments_chi2_table_theory(experiments, pdf,
                                  abs_chi2_data_theory_experiment,
                                  abs_chi2_data_theory_dataset):
    """Same as experiments_chi2_table but including theory covariance matrix"""
    return experiments_chi2_table(experiments, pdf,
                                  abs_chi2_data_theory_experiment,
                                  abs_chi2_data_theory_dataset)
@table
def experiments_chi2_table_diagtheory(experiments, pdf,
                                      abs_chi2_data_diagtheory_experiment,
                                      abs_chi2_data_diagtheory_dataset):
    """Same as experiments_chi2_table but including
    diagonal theory covariance matrix"""
    return experiments_chi2_table(experiments, pdf,
                                  abs_chi2_data_diagtheory_experiment,
                                  abs_chi2_data_diagtheory_dataset)

def matrix_plot_labels(df):
    explabels = [x[0] for x in df.columns]
    points = [x[2] for x in df.columns]
    unique_exp = []
    unique_exp.append([explabels[0],points[0]])
    for x in range(len(explabels)-1):
        if explabels[x+1] != explabels[x]:
            unique_exp.append([explabels[x+1],x+1])
    ticklabels = [unique_exp[x][0] for x in range(len(unique_exp))]
    startlocs = [unique_exp[x][1] for x in range(len(unique_exp))]
    startlocs += [len(explabels)]
    ticklocs = [0 for x in range(len(startlocs)-1)]
    for i in range(len(startlocs)-1):
        ticklocs[i] = 0.5*(startlocs[i+1]+startlocs[i])
    return ticklocs, ticklabels

@figure
def plot_covmat_heatmap(covmat, title):
    """Matrix plot of a covariance matrix"""
    df = covmat
    matrix = df.values
    fig,ax = plt.subplots(figsize=(15,15))
    matrixplot = ax.matshow(100*matrix,
                            cmap=cm.Spectral_r,
                            norm=mcolors.SymLogNorm(linthresh=0.01,
                            linscale=10,
                            vmin=-100*matrix.max(),
                            vmax=100*matrix.max()))
    fig.colorbar(matrixplot, label="% of data")
    ax.set_title(title)
    ticklocs, ticklabels = matrix_plot_labels(df)
    plt.xticks(ticklocs, ticklabels, rotation=30, ha="right")
    plt.gca().xaxis.tick_bottom()
    plt.yticks(ticklocs, ticklabels)
    return fig

@figure
def plot_corrmat_heatmap(corrmat, title):
    """Matrix plot of a correlation matrix"""
    df = corrmat
    matrix = df.values
    fig, ax = plt.subplots(figsize=(15,15))
    matrixplot = ax.matshow(matrix, cmap=cm.Spectral_r, vmin=-1, vmax=1)
    fig.colorbar(matrixplot)
    ax.set_title(title)
    ticklocs, ticklabels = matrix_plot_labels(df)
    plt.xticks(ticklocs, ticklabels, rotation=30, ha="right")
    plt.gca().xaxis.tick_bottom()
    plt.yticks(ticklocs, ticklabels)
    return fig

@figure
def plot_normexpcovmat_heatmap(experiments_normcovmat):
    """Matrix plot of the experiment covariance matrix normalised to data."""
    fig = plot_covmat_heatmap(experiments_normcovmat,
                              "Experiment covariance matrix")
    return fig

@figure
def plot_expcorrmat_heatmap(experiments_corrmat):
    """Matrix plot of the experiment correlation matrix"""
    fig = plot_corrmat_heatmap(experiments_corrmat,
                               "Experiment correlation matrix")
    return fig

@figure
def plot_normthblockcovmat_heatmap(theory_normblockcovmat):
    """Matrix plot for block diagonal theory covariance matrix"""
    fig = plot_covmat_heatmap(theory_normblockcovmat,
                              "Block diagonal theory covariance matrix by dataset")
    return fig

@figure
def plot_normthcovmat_heatmap_custom(theory_normcovmat_custom, theoryids):
    """Matrix plot for block diagonal theory covariance matrix by process type"""
    l = len(theoryids)
    fig = plot_covmat_heatmap(theory_normcovmat_custom,
                              f"Theory covariance matrix for {l} points")
    return fig

@figure
def plot_thblockcorrmat_heatmap(theory_blockcorrmat):
    """Matrix plot of the theory correlation matrix"""
    fig = plot_corrmat_heatmap(theory_blockcorrmat,
                               "Theory correlation matrix block diagonal by dataset")
    return fig

@figure
def plot_thcorrmat_heatmap_custom(theory_corrmat_custom, theoryids):
    """Matrix plot of the theory correlation matrix, correlations by process type"""
    l = len(theoryids)
    fig = plot_corrmat_heatmap(theory_corrmat_custom,
                               f"Theory correlation matrix for {l} points")
    return fig

@figure
def plot_normexpplusblockthcovmat_heatmap(experimentsplusblocktheory_normcovmat):
    """Matrix plot of the exp + theory covariance matrix normalised to data"""
    fig = plot_covmat_heatmap(experimentsplusblocktheory_normcovmat,
                              "Experiment + theory (block diagonal by dataset) covariance matrix")
    return fig

@figure
def plot_normexpplusthcovmat_heatmap_custom(experimentsplustheory_normcovmat_custom, theoryids):
    """Matrix plot of the exp + theory covariance matrix normalised to data"""
    l = len(theoryids)
    fig = plot_covmat_heatmap(experimentsplustheory_normcovmat_custom,
                              f"Experiment + theory covariance matrix for {l} points")
    return fig

@figure
def plot_expplusblockthcorrmat_heatmap(experimentsplusblocktheory_corrmat):
    """Matrix plot of the exp + theory correlation matrix"""
    fig = plot_corrmat_heatmap(experimentsplusblocktheory_corrmat,
                               "Experiment + theory (block diagonal by dataset) correlation matrix")
    return fig

@figure
def plot_expplusthcorrmat_heatmap_custom(experimentsplustheory_corrmat_custom, theoryids):
    """Matrix plot of the exp + theory correlation matrix"""
    l = len(theoryids)
    fig = plot_corrmat_heatmap(experimentsplustheory_corrmat_custom,
                               f"Experiment + theory correlation matrix for {l} points")
    return fig

@figure
def plot_blockcovdiff_heatmap(theory_block_diag_covmat, experiments_covmat):
    """Matrix plot (thcov + expcov)/expcov"""
    df = (theory_block_diag_covmat.as_matrix()+experiments_covmat.values
          )/np.mean(experiments_covmat.values)
    fig = plot_covmat_heatmap(df,"(Theory + experiment)/mean(experiment)" +
                              "for block diagonal theory covmat by dataset")
    return fig

@figure
def plot_covdiff_heatmap_custom(theory_covmat_custom, experiments_covmat, theoryids):
    """Matrix plot (thcov + expcov)/expcov"""
    l = len(theoryids)
    df = (theory_covmat_custom+experiments_covmat
          )/np.mean(experiments_covmat.values)
    fig = plot_covmat_heatmap(df,
                              "(Theory + experiment)/mean(experiment)"
                              + f"covariance matrices for {l} points")
    return fig

@figure
def plot_diag_cov_comparison(theory_covmat_custom, experiments_covmat, experiments_data, theoryids):
    """Plot of sqrt(cov_ii)/|data_i| for cov = exp, theory, exp+theory"""
    l = len(theoryids)
    data = np.abs(experiments_data)
    df_theory = theory_covmat_custom
    df_experiment = experiments_covmat
    df_total = df_theory + df_experiment
    sqrtdiags1 = np.sqrt(np.diag(df_theory.values))
    sqrtdiags2 = np.sqrt(np.diag(df_experiment.values))
    sqrtdiags3 = np.sqrt(np.diag(df_total.values))
    fig,ax = plt.subplots(figsize=(20,10))
    ax.plot((sqrtdiags2/data).values, '.', label="Experiment", color="orange")
    ax.plot((sqrtdiags1/data).values, '.', label="Theory", color = "red")
    ax.plot((sqrtdiags3/data).values, '.', label="Total", color = "blue")
    ticklocs, ticklabels = matrix_plot_labels(df_experiment)
    plt.xticks(ticklocs, ticklabels, rotation=45, fontsize=6)
    ax.set_ylabel(r"$\frac{\sqrt{cov_{ii}}}{|D_i|}$")
    ax.set_ylim([0,0.5])
    ax.set_title(f"Square root of diagonal elements of covariances matrices for {l} points, "
                 + "normalised to absolute value of data")
    ax.legend()
    return fig

@figure
def plot_diag_cov_impact(theory_covmat_custom, experiments_covmat,
                         experiments_data, theoryids):
    """Plot ((expcov)^-1_ii)^-0.5 versus ((expcov + thcov)^-1_ii)^-0.5"""
    l = len(theoryids)
    data = experiments_data
    df_theory = theory_covmat_custom
    df_experiment = experiments_covmat
    matrix_theory = df_theory.values
    matrix_experiment = df_experiment.values
    a = (np.diag(la.inv(matrix_experiment)))**(-0.5)
    b = (np.diag(la.inv(matrix_theory+matrix_experiment)))**(-0.5)
    fig,ax = plt.subplots()
    ax.plot((a/data).values, '.', label="Experiment", color="orange")
    ax.plot((b/data).values, '.', label="Experiment + Theory", color="mediumseagreen")
    ticklocs, ticklabels = matrix_plot_labels(df_experiment)
    plt.xticks(ticklocs, ticklabels, rotation="vertical")
    ax.set_ylabel(r"$\frac{1}{D_i}\frac{1}{\sqrt{[cov^{-1}_]{ii}}}$")
    ax.set_title(f"Diagonal impact of adding theory covariance matrix for {l} points")
    ax.legend()
    return fig

@figure
def plot_datasets_chi2_theory(experiments,
                              each_dataset_chi2,
                              abs_chi2_data_theory_dataset):
    """Plot the chi² of all datasets, before and after adding theory errors, with bars."""
    ds = iter(each_dataset_chi2)
    dstheory = iter(abs_chi2_data_theory_dataset)
    dschi2 = []
    dschi2theory = []
    xticks = []
    for experiment in experiments:
        for dataset, dsres in zip(experiment, ds):
            dschi2.append(dsres.central_result/dsres.ndata)
            xticks.append(dataset.name)
    for experiment in experiments:
        for dataset, dsres in zip(experiment, dstheory):
            dschi2theory.append(dsres.central_result/dsres.ndata)
    plotvalues = np.stack((dschi2theory, dschi2))
    fig,ax = plotutils.barplot(plotvalues, collabels=xticks,
                               datalabels=["experiment + theory", "experiment"])
    ax.set_title(r"$\chi^2$ distribution for datasets")
    ax.legend(fontsize=14)
    return fig


matched_dataspecs_results = collect('results', ['dataspecs'])

LabeledShifts = namedtuple('LabeledShifts',
    ('experiment_name', 'dataset_name', 'shifts'))
@check_two_dataspecs
def dataspecs_dataset_prediction_shift(matched_dataspecs_results, experiment_name,
                                       dataset_name):
    """Compute the differnce in theory predictions between two dataspecs.
    This can be used in combination with `matched_datasets_from_dataspecs`

    It returns a ``LabeledShifts`` containing ``dataset_name``,
    ``experiment_name`` and``shifts``.
    """
    r1, r2 = matched_dataspecs_results
    res =  r1[1].central_value - r2[1].central_value
    return LabeledShifts(dataset_name=dataset_name,
                         experiment_name=experiment_name, shifts=res)

matched_dataspecs_dataset_prediction_shift = collect(
    'dataspecs_dataset_prediction_shift', ['dataspecs'])


#Not sure we want to export this, as it is 231 Mb...
#@table
@_check_valid_shift_matrix_threshold_method
def matched_datasets_shift_matrix(matched_dataspecs_dataset_prediction_shift,
                                  matched_dataspecs_dataset_theory,
                                  shift_threshold:(int, float, type(None)) = None,
                                  method:(int, type(None)) = None):
    """Produce a matrix out of the outer product of
    ``dataspecs_dataset_prediction_shift``. The matrix will be a
    pandas DataFrame, indexed similarly to ``experiments_index``.
    Note that this produces the normalised shift matrix, i.e. it is
    computed from shifts normalised to central theory."""
    all_shifts = np.concatenate(
        [val.shifts for val in matched_dataspecs_dataset_prediction_shift])
    all_theory = np.concatenate(
        [val.shifts for val in matched_dataspecs_dataset_theory])
    norm_shifts = all_shifts/all_theory
    mat = np.outer(norm_shifts, norm_shifts)
    for i, ival in enumerate(norm_shifts):
        for j, jval in enumerate(norm_shifts):
            if method == 1:
                if (np.abs(ival) < shift_threshold) or (np.abs(jval) < shift_threshold):
                    mat[i][j] = 0
                elif mat[i][j] > 0:
                    mat[i][j] = 1
                else:
                    mat[i][j] = -1
            elif method == 2:
                if (ival!=0) and (jval!=0):
                    if 1/shift_threshold <= np.abs(ival/jval) <= shift_threshold:
                        if mat[i][j] > 0:
                            mat[i][j] = 1
                        else:
                            mat[i][j] = -1
                    else:
                        mat[i][j] = 0
                else:
                    pass
    #build index
    expnames = np.concatenate([
        np.full(len(val.shifts), val.experiment_name, dtype=object)
        for val in matched_dataspecs_dataset_prediction_shift
    ])
    dsnames = np.concatenate([
        np.full(len(val.shifts), val.dataset_name, dtype=object)
        for val in matched_dataspecs_dataset_prediction_shift
    ])
    point_indexes = np.concatenate([
        np.arange(len(val.shifts))
        for val in matched_dataspecs_dataset_prediction_shift
    ])

    index = pd.MultiIndex.from_arrays(
        [expnames, dsnames, point_indexes],
        names=["Experiment name", "Dataset name", "Point"])

    return pd.DataFrame(mat, columns=index, index=index)

def shift_vector(matched_dataspecs_dataset_prediction_shift,
                 matched_dataspecs_dataset_theory):
    all_shifts = np.concatenate(
        [val.shifts for val in matched_dataspecs_dataset_prediction_shift])
    all_theory = np.concatenate(
        [val.shifts for val in matched_dataspecs_dataset_theory])
    norm_shifts = all_shifts/all_theory
     #build index
    expnames = np.concatenate([
        np.full(len(val.shifts), val.experiment_name, dtype=object)
        for val in matched_dataspecs_dataset_prediction_shift
    ])
    dsnames = np.concatenate([
        np.full(len(val.shifts), val.dataset_name, dtype=object)
        for val in matched_dataspecs_dataset_prediction_shift
    ])
    point_indexes = np.concatenate([
        np.arange(len(val.shifts))
        for val in matched_dataspecs_dataset_prediction_shift
    ])

    index = pd.MultiIndex.from_arrays(
        [expnames, dsnames, point_indexes],
        names=["Experiment name", "Dataset name", "Point"])
    return pd.DataFrame(norm_shifts, index=index)

def dataspecs_dataset_theory(matched_dataspecs_results, experiment_name, dataset_name):
    central, *others = matched_dataspecs_results
    res = central[1].central_value
    return LabeledShifts(dataset_name=dataset_name,
                         experiment_name=experiment_name, shifts=res)

matched_dataspecs_dataset_theory = collect('dataspecs_dataset_theory', ['dataspecs'])

def theory_vector(matched_dataspecs_dataset_theory):
    all_theory = np.concatenate(
        [val.shifts for val in matched_dataspecs_dataset_theory])
     #build index
    expnames = np.concatenate([
        np.full(len(val.shifts), val.experiment_name, dtype=object)
        for val in matched_dataspecs_dataset_theory
    ])
    dsnames = np.concatenate([
        np.full(len(val.shifts), val.dataset_name, dtype=object)
        for val in matched_dataspecs_dataset_theory
    ])
    point_indexes = np.concatenate([
        np.arange(len(val.shifts))
        for val in matched_dataspecs_dataset_theory
    ])

    index = pd.MultiIndex.from_arrays(
        [expnames, dsnames, point_indexes],
        names=["Experiment name", "Dataset name", "Point"])
    return pd.DataFrame(all_theory, index=index)

def dataspecs_dataset_alltheory(matched_dataspecs_results, experiment_name, dataset_name):
    central, *others = matched_dataspecs_results
    res = [other[1].central_value for other in others]
    return LabeledShifts(dataset_name=dataset_name,
                         experiment_name=experiment_name, shifts=res)

matched_dataspecs_dataset_alltheory = collect('dataspecs_dataset_alltheory', ['dataspecs'])

def alltheory_vector(matched_dataspecs_dataset_alltheory, matched_dataspecs_dataset_theory):
    all_theory = np.concatenate(
        [val.shifts for val in matched_dataspecs_dataset_alltheory], axis=1)
    expnames = np.concatenate([
        np.full(len(val.shifts),
        val.experiment_name, dtype=object)
        for val in matched_dataspecs_dataset_theory
    ])
    dsnames = np.concatenate([
        np.full(len(val.shifts),
        val.dataset_name, dtype=object)
        for val in matched_dataspecs_dataset_theory
    ])
    point_indexes = np.concatenate([
        np.arange(len(val.shifts))
        for val in matched_dataspecs_dataset_theory
    ])
    index = pd.MultiIndex.from_arrays(
        [expnames, dsnames, point_indexes],
        names=["Experiment name", "Dataset name", "Point"])
    theory_vectors = []
    for theoryvector in all_theory:
        theory_vectors.append(pd.DataFrame(theoryvector, index=index))
    return theory_vectors


@figure
def plot_matched_datasets_shift_matrix(matched_datasets_shift_matrix):
    """Heatmap plot of matched_datasets_shift_matrix"""
    return plot_covmat_heatmap(matched_datasets_shift_matrix,

    "Shift outer product matrix")

@table
def matched_datasets_shift_matrix_correlations(matched_datasets_shift_matrix):
    mat = matched_datasets_shift_matrix.values
    diag_minus_half = (np.diagonal(mat))**(-0.5)
    corrmat = diag_minus_half[:, np.newaxis] * mat * diag_minus_half
    corrmat = pd.DataFrame(
        corrmat,
        columns=matched_datasets_shift_matrix.columns,
        index=matched_datasets_shift_matrix.index)
    return corrmat

@figure
def plot_matched_datasets_shift_matrix_correlations(
        matched_datasets_shift_matrix):
    """Heatmap plot of the correlations of
    matched_datasets_shift_matrix. By construction these are
    zero or one."""
    corrmat = matched_datasets_shift_matrix_correlations
    return plot_corrmat_heatmap(
        corrmat, "Shift outer product normalized (correlation) matrix")

all_matched_results = collect('matched_dataspecs_results',
                              ['dataspecs'])

def combine_by_type_dataspecs(process_lookup, all_matched_results, matched_dataspecs_dataset_name):
    return combine_by_type(process_lookup, all_matched_results, matched_dataspecs_dataset_name)

datapsecs_theoryids = collect('theoryid', ['theoryconfig', 'original', 'dataspecs'])

def process_starting_points_dataspecs(combine_by_type_dataspecs):
    return process_starting_points(combine_by_type_dataspecs)

@make_argcheck
def _check_correct_theory_combination_dataspecs(datapsecs_theoryids,
                                                fivetheories):
    return _check_correct_theory_combination.__wrapped__(
        datapsecs_theoryids, fivetheories)

#@_check_correct_theory_combination_dataspecs
def covs_pt_prescrip_dataspecs(combine_by_type_dataspecs,
                      process_starting_points_dataspecs,
                      datapsecs_theoryids,
                      fivetheories: (str, type(None)) = None):
    return covs_pt_prescrip(combine_by_type_dataspecs, process_starting_points_dataspecs,
                            datapsecs_theoryids, fivetheories)

def covmap_dataspecs(combine_by_type_dataspecs, matched_dataspecs_dataset_name):
    return covmap(combine_by_type_dataspecs, matched_dataspecs_dataset_name)

matched_dataspecs_experiment_name = collect(
    'experiment_name', ['dataspecs'])
matched_dataspecs_dataset_name = collect(
    'dataset_name', ['dataspecs'])
matched_cuts_datasets = collect('dataset', ['dataspecs'])
all_matched_datasets = collect('matched_cuts_datasets',
                               ['dataspecs'])


def all_matched_data_lengths(all_matched_datasets):
    lens = []
    for rlist in all_matched_datasets:
        lens.append(rlist[0].load().GetNData())
    return lens

def matched_experiments_index(matched_dataspecs_experiment_name,
                              matched_dataspecs_dataset_name,
                              all_matched_data_lengths):

    enames = matched_dataspecs_experiment_name
    dsnames = matched_dataspecs_dataset_name
    lens = all_matched_data_lengths
    #build index
    expnames = np.concatenate([
        np.full(l, ename, dtype=object)
        for (l, ename) in zip(lens, enames)
    ])
    dsnames = np.concatenate([
        np.full(l, dsname, dtype=object)
        for (l, dsname) in zip(lens, dsnames)
    ])
    point_indexes = np.concatenate([
        np.arange(l)
        for l in lens
    ])

    index = pd.MultiIndex.from_arrays(
        [expnames, dsnames, point_indexes],
        names=["Experiment name", "Dataset name", "Point"])
    return index

@table
def theory_covmat_custom_dataspecs(covs_pt_prescrip_dataspecs, covmap_dataspecs,
                          matched_experiments_index):
    return theory_covmat_custom(covs_pt_prescrip_dataspecs, covmap_dataspecs,
                                matched_experiments_index)

thx_corrmat = collect('theory_corrmat_custom_dataspecs',
                      ['combined_shift_and_theory_dataspecs', 'theoryconfig'])

shx_corrmat = collect('matched_datasets_shift_matrix_correlations',
                      ['combined_shift_and_theory_dataspecs', 'shiftconfig'])

thx_covmat = collect('theory_covmat_custom_dataspecs',
                      ['combined_shift_and_theory_dataspecs', 'theoryconfig'])

combined_dataspecs_results = collect('all_matched_results',
                	['combined_shift_and_theory_dataspecs', 'theoryconfig'])

shx_vector = collect('shift_vector', ['combined_shift_and_theory_dataspecs', 'shiftconfig'])

thx_vector = collect('theory_vector', ['combined_shift_and_theory_dataspecs', 'theoryconfig'])

allthx_vector = collect('alltheory_vector', ['combined_shift_and_theory_dataspecs', 'theoryconfig'])

def theory_matrix_threshold(theory_threshold:(int, float) = 0):
    """Returns the threshold below which theory correlation elements are set to
    zero when comparing to shift correlation matrix"""
    return theory_threshold

@table
def shift_to_theory_ratio(thx_corrmat, shx_corrmat):
    ratio = (thx_corrmat[0]/shx_corrmat[0]).fillna(0)
    return ratio

@figure
def shift_to_theory_ratio_plot(shift_to_theory_ratio):
    matrix = shift_to_theory_ratio
    matrix[((matrix==np.inf) | (matrix==-np.inf))] = 0
#    bins = np.linspace(-1, 1, num=21)
#    digmatrix = np.digitize(matrix, bins)
#    symdigmatrix = np.zeros((len(digmatrix), len(digmatrix)))
#    for binnumber in range(len(bins)):
#        symdigmatrix[digmatrix==binnumber+1] = bins[binnumber]
    fig, ax = plt.subplots(figsize=(15,15))
    matrixplot = ax.matshow(matrix, cmap=cm.Spectral_r)
    fig.colorbar(matrixplot)
    ax.set_title("Ratio of theory to shift correlation matrices")
    ticklocs, ticklabels = matrix_plot_labels(matrix)
    plt.xticks(ticklocs, ticklabels, rotation=30, ha="right")
    plt.gca().xaxis.tick_bottom()
    plt.yticks(ticklocs, ticklabels)
    return fig

@figure
def shift_corrmat_plot(shx_corrmat):
    # removing nans and setting them to 0
    fig = plot_corrmat_heatmap(shx_corrmat[0].fillna(0),
                               "Shift correlation matrix")
    return fig

@figure
def theory_corrmat_plot(thx_corrmat):
    fig = plot_corrmat_heatmap(thx_corrmat[0],
                               "Theory correlation matrix")
    return fig

@table
def shift_corrmat_value_fractions(shx_corrmat):
    mat = shx_corrmat[0].fillna(0).values
    matsize = np.size(mat)
    fracplus = 100*np.size(np.where(mat>0))/(2*matsize)
    fracminus = 100*np.size(np.where(mat<0))/(2*matsize)
    fraczero = 100*np.size(np.where(mat==0))/(2*matsize)
    table = pd.DataFrame([fracplus, fracminus, fraczero],
                         index=[r'$f_{\rho=+1}$',
                                r'$f_{\rho=-1}$',
                                r'$f_{\rho=0}$'],
                         columns = ["% of total entries"])
    return table

@table
def theory_corrmat_value_fractions(thx_corrmat,
                                   theory_threshold:(int, float) = 0):
    mat = thx_corrmat[0].values
    newmat = np.zeros((len(mat),len(mat)))
    #coarse graining for comparison
    newmat[mat>=theory_threshold]=1
    newmat[mat<=-theory_threshold]=-1
#    mask = ((mat!=-1) & (mat!=1))
#    mat[mask]=0
    matsize = np.size(mat)
    fracplus = 100*np.size(np.where(newmat>0))/(2*matsize)
    fracminus = 100*np.size(np.where(newmat<0))/(2*matsize)
    fraczero = 100*np.size(np.where(newmat==0))/(2*matsize)
    table = pd.DataFrame([fracplus, fracminus, fraczero],
                         index=[r'$\tilde{f}_{\rho=+1}$',
                                r'$\tilde{f}_{\rho=-1}$',
                                r'$\tilde{f}_{\rho=0}$'],
                         columns = ["% of total entries"])
    return table

@table
def shift_theory_element_comparison(shx_corrmat, thx_corrmat,
                                    theory_threshold:(int, float) = 0):
    #coarse graining for comparison
    thmat = thx_corrmat[0].values
    newthmat = np.zeros((len(thmat),len(thmat)))
    newthmat[thmat>=theory_threshold]=1
    newthmat[thmat<=-theory_threshold]=-1
#    mask = ((thmat!=-1) & (thmat!=1))
#    thmat[mask]=0
    shmat = shx_corrmat[0].fillna(0).values
    num_non_zero = np.size(np.where(shmat!=0))/2
    fracsame = 100*np.size(np.where((shmat==newthmat) & (shmat!=0)))/(2*num_non_zero)
    fracdiff = 100*np.size(np.where((shmat!=newthmat) & (shmat!=0)))/(2*num_non_zero)
    table = pd.DataFrame([fracsame, fracdiff],
                         index=['same sign',
                                'different signs'],
                         columns = ["% of total entries (where shift matrix is non-zero)"])
    return table


@table
def theory_corrmat_custom_dataspecs(theory_covmat_custom_dataspecs):
    """Calculates the theory correlation matrix for scale variations
    with variations by process type"""
    mat = theory_corrmat(theory_covmat_custom_dataspecs)
    return mat

@figure
def plot_thcorrmat_heatmap_custom_dataspecs(theory_corrmat_custom_dataspecs, theoryids):
    """Matrix plot of the theory correlation matrix, correlations by process type"""
    l = len(theoryids)
    fig = plot_corrmat_heatmap(theory_corrmat_custom_dataspecs,
                               f"Theory correlation matrix for {l} points")
    return fig

def evals_nonzero_basis(allthx_vector, thx_covmat, thx_vector):
    orig_matrix = thx_covmat[0]/(np.outer(thx_vector[0], thx_vector[0]))
    # constructing shift vectors
    scalevartheory_vectors = allthx_vector[0]
    deltas = [(thx_vector[0] - scalevarvector)/thx_vector[0] for scalevarvector in allthx_vector[0]]
    # iteratively orthogonalising deltas
    ys = [delta/np.linalg.norm(delta) for delta in deltas]
    xdash = deltas[1] - ys[0]*np.dot(ys[0].T, deltas[1])[0]
    ys[1] = xdash/np.linalg.norm(xdash)
    P = np.column_stack(ys)
    projected_matrix = np.dot(P.T, np.dot(orig_matrix, P))
    w, v_projected = la.eigh(projected_matrix)
    v = np.dot(P, v_projected)
    return w, v

def theory_shift_test(shx_vector, thx_vector, evals_nonzero_basis,
                     num_evals:(int, type(None)) = None,
		     evalue_cutoff:(float, type(None)) = None):
    w, v = evals_nonzero_basis
    # Sorting real part of eigenvalues
    w = np.real(w)
    v = np.real(v)
    sort_indices = np.argsort(w)
    w = w[sort_indices]
    v = v[:, sort_indices]
    w_max = w[np.argmax(w)]
    f = -shx_vector[0].values.T[0]
    all_projectors = np.sum(f*v.T, axis=1)
#    if num_evals is not None:
#        w_nonzero = w[-num_evals:]
#        nonzero_locs = range(len(w)-num_evals, len(w))
#    elif evalue_cutoff is not None:
#        w_nonzero = w[w>evalue_cutoff*w_max]
#        nonzero_locs = np.nonzero(w>evalue_cutoff*w_max)[0]
#    else:
#        mod_larg_neg_eval = np.abs(w[0])
#        nonzero_locs = np.nonzero(w>10*mod_larg_neg_eval)[0]
##        ratio = np.abs(all_projectors/np.sqrt(np.abs(w)))
#        ratio_nonzero = ratio[ratio<3]
#        w_nonzero = []
#        for loc in nonzero_locs:
#            if loc >=0:
#                w_nonzero.append(w[loc])
    # ^ taking 0th element to extract list from tuple
    nonzero_locs = range(len(w))
    w_nonzero = w[nonzero_locs]
    v_nonzero = []
    for loc in nonzero_locs:
        if loc >=0:
            v_nonzero.append(v[:,loc])
    projectors = np.sum(f*v_nonzero, axis=1)
    projected_evectors = np.zeros((len(projectors), (len(f))))
    for i in range(len(projectors)):
        projected_evectors[i] = projectors[i]*v_nonzero[i]
    fmiss = f - np.sum(projected_evectors, axis=0)
    embed()
    return w_nonzero, v_nonzero, projectors, f, fmiss, w_max, w, all_projectors

def cutoff(theory_shift_test, num_evals:(int, type(None)) = None,
           evalue_cutoff:(float, type(None)) = None):
    w_max = theory_shift_test[5]
    if num_evals is not None:
        cutoff = f"{num_evals} largest eigenvalues were selected"
    elif evalue_cutoff is not None:
        cutoff = evalue_cutoff*w_max
    else:
        cutoff = "10 times modulus of largest 'negative' eigenvalue"
    print(f"cutoff = {cutoff}")
    return cutoff

@table
def theory_covmat_eigenvalues(theory_shift_test):
    w_nonzero, v_nonzero, projectors = theory_shift_test[:3]
    s_scrambled = np.sqrt(np.abs(w_nonzero))
    projectors_scrambled = np.ndarray.tolist(projectors)
    ratio_scrambled = projectors_scrambled/s_scrambled
    table = pd.DataFrame([s_scrambled[::-1], projectors_scrambled[::-1], ratio_scrambled[::-1]],
         		index = [r'$s_a$', r'$\delta_a$', r'$\delta_a/s_a$'])
    return table

def efficiency(theory_shift_test):
    f = theory_shift_test[3]
    fmiss = theory_shift_test[4]
    fmod = np.sqrt(np.sum(f**2))
    fmiss_mod = np.sqrt(np.sum(fmiss**2))
    efficiency = 1 - fmiss_mod/fmod
    print(f"efficiency = {efficiency}")
    return efficiency

def maxrat(theory_shift_test):
    f = theory_shift_test[3]
    fmiss = theory_shift_test[4]
    maxrat = np.max(np.abs(fmiss))/np.max(np.abs(f))
#    print(f"maxrat = {maxrat}")
    return maxrat

def validation_theory_chi2(theory_shift_test):
    projectors = theory_shift_test[2]
    evals = theory_shift_test[0]
    ratio = projectors/np.sqrt(np.abs(evals))
    th_chi2 = 1/len(evals)*np.sum(ratio**2)
    print(f"Theory chi2 = {th_chi2}")
    return th_chi2

@figure
def projector_eigenvalue_ratio(theory_shift_test):
    surviving_evals = theory_shift_test[0][::-1]
    all_projectors = theory_shift_test[7][::-1]
    all_evals = theory_shift_test[6][::-1]
    ratio = np.abs(all_projectors)/np.sqrt(np.abs(all_evals))
    masked_evals = np.zeros((len(all_evals)))
    for loc, eval in enumerate(all_evals):
        if eval in surviving_evals:
            masked_evals[loc] = eval
  #  num_evals_ignored = len(all_evals)-len(surviving_evals)
  #  # Ordering eigenvalues and their projectors at random
  #  randomise = np.arange(len(evals))
  #  np.random.shuffle(randomise)
  #  evals = np.asarray(evals)[randomise]
  #  projectors = projectors[randomise]
  #  ratio = ratio[randomise]
    fig, (ax1, ax2) = plt.subplots(2, figsize=(5,5))
    ax1.plot(np.abs(all_projectors), 'o', label = r'|$\delta_a$|')
    ax1.plot(np.sqrt(np.abs(all_evals)), 'o', label = r'$|s_a|$')
    ax1.plot(np.sqrt(np.abs(masked_evals)), 'o', label = r'surviving $|s_a|$', color='k')
    ax2.plot(ratio, 'o', color="red")
    ax1.set_title(f"Number of surviving eigenvalues = {len(surviving_evals)}", fontsize=10)
    ax1.set_xlabel("a", fontsize=20)
    ax1.set_yscale('log')
    ax2.set_yscale('log')
#    ax1.set_ylim([all_evals[np.argmin(np.sqrt(np.abs(all_evals)))],
#		all_evals[np.argmax(np.sqrt(np.abs(all_evals)))]])
    ax1.legend()
  #  ax1.axvline(x=num_evals_ignored, color='k')
    ax2.axhline(y=3, color='k', label=r'|$\delta_a$/$s_a$| = 3')
    ax2.legend()
    ax2.set_ylabel(r"|$\delta_a$/$s_a$|")
    print(f"Subspace dimension = {len(all_evals)}")
    return fig

@figure
def shift_diag_cov_comparison(shx_vector, thx_covmat, thx_vector):
    matrix = thx_covmat[0]/(np.outer(thx_vector[0], thx_vector[0]))
    fnorm = -shx_vector[0]
    sqrtdiags = np.sqrt(np.diag(matrix))
    fig, ax = plt.subplots(figsize=(20,10))
    ax.plot(sqrtdiags*100, '.-', label="Theory", color = "red")
    ax.plot(fnorm.values*100, '.-', label="NNLO-NLO Shift", color = "black")
    ticklocs, ticklabels = matrix_plot_labels(matrix)
    plt.xticks(ticklocs, ticklabels, rotation=45, fontsize=20)
    ax.set_ylabel("% of central theory", fontsize=20)
    ax.legend(fontsize=20)
    return fig
<|MERGE_RESOLUTION|>--- conflicted
+++ resolved
@@ -34,12 +34,8 @@
                                                ('theoryids',))
 
 @make_argcheck
-<<<<<<< HEAD
-def _check_correct_theory_combination(theoryids, fivetheories:(str, type(None)) = None):
-=======
 def _check_correct_theory_combination(theoryids,
                                       fivetheories:(str, type(None)) = None):
->>>>>>> 65ef3697
     """Checks that a valid theory combination corresponding to an existing
     prescription has been inputted"""
     l = len(theoryids)
