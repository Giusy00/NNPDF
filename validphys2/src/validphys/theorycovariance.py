--- conflicted
+++ resolved
@@ -19,17 +19,12 @@
 from reportengine.table import table
 from reportengine import collect
 
-from validphys.results import results
-from validphys.results import experiments_central_values
+from validphys.results import experiments_central_values, results
 from validphys.results import Chi2Data, experiments_chi2_table
 from validphys.calcutils import calc_chi2, all_chi2_theory, central_chi2_theory
 from validphys.plotoptions import get_info
 from validphys import plotutils
-<<<<<<< HEAD
-from validphys.loader import Loader
-=======
 from validphys.checks import check_two_dataspecs
->>>>>>> c12bb882
 
 log = logging.getLogger(__name__)
 
@@ -37,27 +32,11 @@
                                                ('theoryids',))
 
 @make_argcheck
-<<<<<<< HEAD
 def _check_correct_theory_combination(theoryids, fivetheories):
     """Checks that a valid theory combination corresponding to an existing prescription has been inputted"""
-=======
-def _check_allowed_theory_number(theoryids):
-    """Checks that an expected number of theories
-    (3, 5, 7 or 9) have been provided"""
-    l = len(theoryids)
-    check(l in {3,5,7,9},
-          "Expecting exactly 3, 5, 7 or 9 theories, but got {l}.")
-
-@make_argcheck
-def _check_five_theories_scheme(theoryids, fivetheories):
-    """Checks that a scheme of bar or nobar is specified
-    when 5 theories are inputted"""
->>>>>>> c12bb882
     l = len(theoryids)
     check(l in {3,5,7,9}, "Expecting exactly 3, 5, 7 or 9 theories, but got {l}.")    
-    lo = Loader()
     opts = {'bar','nobar'}
-<<<<<<< HEAD
     xifs = [lo.check_theoryID(theoryid.id).get_description()['XIF'] for theoryid in theoryids]
     xirs = [lo.check_theoryID(theoryid.id).get_description()['XIR'] for theoryid in theoryids] 
     if l==3:
@@ -81,24 +60,10 @@
     check(xifs==correct_xifs and xirs==correct_xirs, 
           "Choice of input theories does not correspond to a valid prescription for theory covariance matrix calculation")
 
-def make_scale_var_covmat(predictions, theoryids):
-    """Takes N theory predictions at different scales and applies N-pt scale variations
-    to produce a covariance matrix."""
-    l = len(theoryids)
-=======
-    if l==5:
-        check(fivetheories is not None,
-              "For five input theories a prescription"
-              + "bar or nobar for the flag fivetheories must be specified")
-        check(fivetheories in opts,
-              "Invalid choice of prescription for 5 points",
-              fivetheories, opts)
-
 def make_scale_var_covmat(predictions):
     """Takes N theory predictions at different scales and applies N-pt scale
     variations to produce a covariance matrix."""
     l = len(predictions)
->>>>>>> c12bb882
     central, *others = predictions
     deltas = (other - central for other in others)
     if l==3:
@@ -113,14 +78,8 @@
     return s
 
 @table
-<<<<<<< HEAD
 @_check_correct_theory_combination
 def theory_covmat(theoryids_experiments_central_values, experiments_index, theoryids):
-=======
-@_check_allowed_theory_number
-def theory_covmat(theoryids_experiments_central_values,
-                  experiments_index):
->>>>>>> c12bb882
     """Calculates the theory covariance matrix for scale variations.
     The matrix is a dataframe indexed by experiments_index."""
     s = make_scale_var_covmat(theoryids_experiments_central_values)
@@ -131,13 +90,8 @@
 each_dataset_results_bytheory = collect('results_bytheoryids',
                                         ('experiments', 'experiment'))
 
-<<<<<<< HEAD
 @_check_correct_theory_combination
-def theory_covmat_datasets(each_dataset_results_bytheory, theoryids):
-=======
-@_check_allowed_theory_number
 def theory_covmat_datasets(each_dataset_results_bytheory):
->>>>>>> c12bb882
     """Produces an array of theory covariance matrices. Each matrix corresponds
     to a different dataset, which must be specified in the runcard. """
     dataset_covmats=[]
@@ -147,13 +101,8 @@
         dataset_covmats.append(s)
     return dataset_covmats
 
-<<<<<<< HEAD
 @_check_correct_theory_combination
-def total_covmat_datasets(each_dataset_results_bytheory, theoryids):
-=======
-@_check_allowed_theory_number
 def total_covmat_datasets(each_dataset_results_bytheory):
->>>>>>> c12bb882
     """Produces an array of total covariance matrices; the sum of experimental
     and scale-varied theory covariance matrices. Each matrix corresponds
     to a different dataset, which must be specified in the runcard.
@@ -167,13 +116,8 @@
         dataset_covmats.append(cov)
     return dataset_covmats
 
-<<<<<<< HEAD
 @_check_correct_theory_combination
-def total_covmat_diagtheory_datasets(each_dataset_results_bytheory, theoryids):
-=======
-@_check_allowed_theory_number
 def total_covmat_diagtheory_datasets(each_dataset_results_bytheory):
->>>>>>> c12bb882
     """Same as total_covmat_theory_datasets but for diagonal theory only"""
     dataset_covmats=[]
     for dataset in each_dataset_results_bytheory:
@@ -197,13 +141,8 @@
 
 experiments_results_theory = collect('experiments_results', ('theoryids',))
 
-<<<<<<< HEAD
 @_check_correct_theory_combination
-def total_covmat_experiments(experiments_results_theory, theoryids):
-=======
-@_check_allowed_theory_number
 def total_covmat_experiments(experiments_results_theory):
->>>>>>> c12bb882
     """Same as total_covmat_datasets but per experiment rather than
     per dataset. Needed for calculation of chi2 per experiment."""
     exp_result_covmats = []
@@ -244,6 +183,9 @@
     names = [commondata.name for commondata in commondata_experiments]
     return names
 
+ProcessInfo = namedtuple("ProcessInfo", ('theory', 'namelist', 'sizes'))
+
+
 def combine_by_type(process_lookup,
                     each_dataset_results_bytheory, dataset_names):
     """Groups the datasets according to processes and returns three objects:
@@ -264,9 +206,6 @@
         theories_by_process[proc_type].append(theory_centrals)
     for key, item in theories_by_process.items():
         theories_by_process[key] = np.concatenate(item, axis=1)
-    ProcessInfo = namedtuple("ProcessInfo", ('theory',
-                                             'namelist',
-                                             'sizes'))
     process_info = ProcessInfo(theory = theories_by_process,
                                namelist = ordered_names,
                                sizes = dataset_size)
@@ -304,13 +243,8 @@
         start += process_info.sizes[dataset]
     return mapping
 
-<<<<<<< HEAD
 @_check_correct_theory_combination
-def covs_pt_prescrip(combine_by_type, process_starting_points, theoryids, 
-=======
-@_check_five_theories_scheme
 def covs_pt_prescrip(combine_by_type, process_starting_points, theoryids,
->>>>>>> c12bb882
                      fivetheories:(str, type(None)) = None):
     """Produces the sub-matrices of the theory covariance matrix according
     to a point prescription which matches the number of input theories.
@@ -399,13 +333,8 @@
                       columns=experiments_index)
     return df
 
-<<<<<<< HEAD
 @_check_correct_theory_combination
-def total_covmat_diagtheory_experiments(experiments_results_theory, theoryids):
-=======
-@_check_allowed_theory_number
 def total_covmat_diagtheory_experiments(experiments_results_theory):
->>>>>>> c12bb882
     """Same as total_covmat_datasets but per experiment rather than
     per dataset. Needed for calculation of chi2 per experiment."""
     exp_result_covmats = []
