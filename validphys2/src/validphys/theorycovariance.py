--- conflicted
+++ resolved
@@ -13,16 +13,10 @@
 import matplotlib.pyplot as plt
 from matplotlib import cm, colors as mcolors
 import pandas as pd
-<<<<<<< HEAD
-
-from reportengine.figure import figure
-from reportengine.checks import make_argcheck, check
-=======
 from collections import defaultdict, namedtuple
 
 from reportengine.figure import figure
 from reportengine.checks import make_argcheck, CheckError, check
->>>>>>> 801dfd15
 from reportengine.table import table
 from reportengine import collect
 
