# -*- coding: utf-8 -*-
"""
theorycovariance.py
Tools for constructing and studying theory covariance matrices.
"""
from __future__ import generator_stop

import logging

from collections import defaultdict, namedtuple
import numpy as np
import scipy.linalg as la
import matplotlib.pyplot as plt
from matplotlib import cm, colors as mcolors
import pandas as pd
import scipy

from reportengine.figure import figure
from reportengine.checks import make_argcheck, check
from reportengine.table import table
from reportengine import collect

from validphys.results import experiments_central_values, results
from validphys.results import Chi2Data, experiments_chi2_table
from validphys.calcutils import calc_chi2, all_chi2_theory, central_chi2_theory
from validphys import plotutils
from validphys.checks import check_two_dataspecs
from itertools import product

log = logging.getLogger(__name__)

theoryids_experiments_central_values = collect(experiments_central_values,
                                               ('theoryids',))

def _check_correct_theory_combination_internal(theoryids,
                                      fivetheories:(str, type(None)) = None):
    """Checks that a valid theory combination corresponding to an existing
    prescription has been inputted"""
    l = len(theoryids)
    check(l in {3, 5, 7, 9},
          "Expecting exactly 3, 5, 7 or 9 theories, but got {l}.")
    opts = {'bar', 'nobar', 'linear'}
    xifs = [theoryid.get_description()['XIF'] for theoryid in theoryids]
    xirs = [theoryid.get_description()['XIR'] for theoryid in theoryids]
    if l == 3:
        correct_xifs = [1.0, 2.0, 0.5]
        correct_xirs = [1.0, 2.0, 0.5]
    elif l == 5:
        check(
            fivetheories is not None,
            "For five input theories a prescription bar, nobar or linear "
            "for the flag fivetheories must be specified.")
        check(fivetheories in opts,
              "Invalid choice of prescription for 5 points", fivetheories,
              opts)
        if fivetheories == "nobar" or "linear":
            correct_xifs = [1.0, 2.0, 0.5, 1.0, 1.0]
            correct_xirs = [1.0, 1.0, 1.0, 2.0, 0.5]
        else:
            correct_xifs = [1.0, 2.0, 0.5, 2.0, 0.5]
            correct_xirs = [1.0, 2.0, 0.5, 0.5, 2.0]
    elif l == 7:
        correct_xifs = [1.0, 2.0, 0.5, 1.0, 1.0, 2.0, 0.5]
        correct_xirs = [1.0, 1.0, 1.0, 2.0, 0.5, 2.0, 0.5]
    else:
        correct_xifs = [1.0, 2.0, 0.5, 1.0, 1.0, 2.0, 0.5, 2.0, 0.5]
        correct_xirs = [1.0, 1.0, 1.0, 2.0, 0.5, 2.0, 0.5, 0.5, 2.0]
    check(
        xifs == correct_xifs and xirs == correct_xirs,
        "Choice of input theories does not correspond to a valid "
        "prescription for theory covariance matrix calculation")

<<<<<<< HEAD
collected_theoryids = collect('theoryids', 
			['theoryconfig',])

_check_correct_theory_combination = make_argcheck(_check_correct_theory_combination_internal)

@make_argcheck
def _check_correct_theory_combination_theoryconfig(collected_theoryids,
						fivetheories:(str, type(None))=None):
    _check_correct_theory_combination_internal(collected_theoryids[0], fivetheories)

@make_argcheck
def _check_valid_shift_matrix_threshold_method(shift_threshold:(int, float, None) = None,
                                               method:(int, None) = None):
    """Checks that a valid method 1 or 2 is chosen where a threshold for
    removing elements of the shift correlation matrix has been specified"""
    opts = {1,2}
    if shift_threshold != None:
        check(method is not None, "A threshold for removing elements of the "
               "shift correlation matrix has been specified but no choice of "
               "method (1 or 2) was provided")
        check(method in opts,
              "Invalid choice of method for removing shift correlation matrix "
              "elements. Please choose 1 or 2.")

def datasets_index_byprocess(experiments_index):
    """Return an empy dataframe with index
=======
def dataset_index_byprocess(experiments_index):
    """Return a multiindex with index
>>>>>>> 8ec706d7
       per dataset per point, ordered by process"""
    dsnames = []
    ids = experiments_index.get_level_values("id")
    for dsname in experiments_index.get_level_values("dataset"):
        dsnames.append(dsname)
    processnames = [_process_lookup(dsname) for dsname in dsnames]
    experiments_index.droplevel(level="experiment")
    newindex = pd.MultiIndex.from_arrays([processnames, dsnames, ids],
<<<<<<< HEAD
				names = ("process", "dataset", "id"))
=======
                                names = ("process", "dataset", "id"))
>>>>>>> 8ec706d7
    return newindex

def make_scale_var_covmat(predictions):
    """Takes N theory predictions at different scales and applies N-pt scale
    variations to produce a covariance matrix."""
    l = len(predictions)
    central, *others = predictions
    deltas = (other - central for other in others)
    if l==3:
        norm = 0.5
    elif l==5:
        norm = 0.5
    elif l==7:
        norm = 1/3
    elif l==9:
        norm = 0.25
    s = norm*sum(np.outer(d, d) for d in deltas)
    return s

@table
@_check_correct_theory_combination
def theory_covmat(theoryids_experiments_central_values, experiments_index, theoryids,
                  fivetheories:(str, type(None)) = None):
    """Calculates the theory covariance matrix for scale variations.
    The matrix is a dataframe indexed by experiments_index."""
    s = make_scale_var_covmat(theoryids_experiments_central_values)
    df = pd.DataFrame(s, index=experiments_index, columns=experiments_index)
    return df

results_bytheoryids = collect(results,('theoryids',))
each_dataset_results_bytheory = collect('results_bytheoryids',
                                        ('experiments', 'experiment'))

@_check_correct_theory_combination
def theory_covmat_datasets(each_dataset_results_bytheory,
                           fivetheories:(str, type(None)) = None):
    """Produces an array of theory covariance matrices. Each matrix corresponds
    to a different dataset, which must be specified in the runcard. """
    dataset_covmats=[]
    for dataset in each_dataset_results_bytheory:
        theory_centrals = [x[1].central_value for x in dataset]
        s = make_scale_var_covmat(theory_centrals)
        dataset_covmats.append(s)
    return dataset_covmats

@_check_correct_theory_combination
def total_covmat_datasets(each_dataset_results_bytheory,
                          fivetheories:(str, type(None)) = None):
    """Produces an array of total covariance matrices; the sum of experimental
    and scale-varied theory covariance matrices. Each matrix corresponds
    to a different dataset, which must be specified in the runcard.
    These are needed for calculation of chi2 per dataset. """
    dataset_covmats=[]
    for dataset in each_dataset_results_bytheory:
        theory_centrals = [x[1].central_value for x in dataset]
        s = make_scale_var_covmat(theory_centrals)
        sigma = dataset[0][0].covmat
        cov = s + sigma
        dataset_covmats.append(cov)
    return dataset_covmats

@_check_correct_theory_combination
def total_covmat_diagtheory_datasets(each_dataset_results_bytheory,
                                     fivetheories:(str, type(None)) = None):
    """Same as total_covmat_theory_datasets but for diagonal theory only"""
    dataset_covmats=[]
    for dataset in each_dataset_results_bytheory:
        theory_centrals = [x[1].central_value for x in dataset]
        s = make_scale_var_covmat(theory_centrals)
        # Initialise array of zeros and set precision to same as FK tables
        s_diag = np.zeros((len(s),len(s)), dtype=np.float32)
        np.fill_diagonal(s_diag, np.diag(s))
        sigma = dataset[0][0].covmat
        cov = s_diag + sigma
        dataset_covmats.append(cov)
    return dataset_covmats


def theory_block_diag_covmat(theory_covmat_datasets, experiments_index):
    """Takes the theory covariance matrices for individual datasets and
    returns a data frame with a block diagonal theory covariance matrix
    by dataset"""
    s  = la.block_diag(*theory_covmat_datasets)
    df = pd.DataFrame(s, index=experiments_index, columns=experiments_index)
    return df

experiments_results_theory = collect('experiments_results', ('theoryids',))

@_check_correct_theory_combination
def total_covmat_experiments(experiments_results_theory,
                             fivetheories:(str, type(None)) = None):
    """Same as total_covmat_datasets but per experiment rather than
    per dataset. Needed for calculation of chi2 per experiment."""
    exp_result_covmats = []
    for exp_result in zip(*experiments_results_theory):
        theory_centrals = [x[1].central_value for x in exp_result]
        s = make_scale_var_covmat(theory_centrals)
        sigma = exp_result[0][0].covmat
        cov = s + sigma
        exp_result_covmats.append(cov)
    return exp_result_covmats

commondata_experiments = collect('commondata', ['experiments', 'experiment'])

def _process_lookup(name):
    """Produces a dictionary with keys corresponding to dataset names
    and values corresponding to process types. Process types are
    regrouped into the five categories 'Drell-Yan', 'Top', Jets',
    'DIS NC' and 'DIS CC'."""
    process_dictionary = {	"ATLASZPT8TEVMDIST": 			"DY",
				"ATLASZPT8TEVYDIST":			"DY",
				"CMSZDIFF12":				"DY",
				"ATLAS1JET11":				"JETS",
				"CMSJETS11":				"JETS",
				"CDFR2KT":				"JETS",
				"CMSTOPDIFF8TEVTTRAPNORM":		"TOP",
				"ATLASTOPDIFF8TEVTRAPNORM":		"TOP",
				"ATLASTTBARTOT":			"TOP",
				"CMSTTBARTOT":				"TOP",
				"DYE605":				"DY",
				"DYE886P":				"DY",
				"DYE886R":				"DY",
				"ATLASWZRAP36PB":			"DY",
				"ATLASZHIGHMASS49FB":			"DY",
				"ATLASLOMASSDY11EXT":			"DY",
				"ATLASWZRAP11":				"DY",
				"CMSWEASY840PB":			"DY",
				"CMSWMASY47FB":				"DY",
				"CMSDY2D11":				"DY",
				"CMSWMU8TEV":				"DY",
				"CMSWCHARMRAT":				"DY",
				"LHCBZ940PB":				"DY",
				"LHCBZEE2FB":				"DY",
				"LHCBWZMU7TEV":				"DY",
				"LHCBWZMU8TEV":				"DY",
				"D0WEASY":				"DY",
				"D0WMASY":				"DY",
				"D0ZRAP":				"DY",
				"CDFZRAP":				"DY",
				"H1HERAF2B":				"DIS NC",
				"HERACOMBCCEM":				"DIS CC",
				"HERACOMBCCEP":				"DIS CC",
				"HERACOMBNCEM":				"DIS NC",
				"HERACOMBNCEP460":			"DIS NC",
				"HERACOMBNCEP575":			"DIS NC",
				"HERACOMBNCEP820":	 		"DIS NC",
				"HERACOMBNCEP920":			"DIS NC",
				"HERAF2CHARM":				"DIS NC",
				"ZEUSHERAF2B":				"DIS NC",
				"NMCPD":				"DIS NC",
				"NMC":					"DIS NC",
				"SLACP":				"DIS NC",
				"SLACD":				"DIS NC",
				"BCDMSP":				"DIS NC",
				"BCDMSD":				"DIS NC",
				"CHORUSNU":				"DIS CC",
				"CHORUSNB":				"DIS CC",
				"NTVNUDMN":				"DIS CC",
				"NTVNBDMN":				"DIS CC"	}
    proc = process_dictionary[name]
    return proc

def dataset_names(commondata_experiments):
    """Returns a list of the names of the datasets, in the same order as
    they are inputted in the runcard"""
    names = [commondata.name for commondata in commondata_experiments]
    return names

ProcessInfo = namedtuple("ProcessInfo", ('theory', 'namelist', 'sizes'))


def combine_by_type(each_dataset_results_bytheory, dataset_names):
    """Groups the datasets according to processes and returns three objects:
    theories_by_process: the relevant theories grouped by process type
    ordered_names: dictionary with keys of process type and values being the
                   corresponding list of names of datasets, in the order they
                   are appended to theories_by_process
    dataset_size:  dictionary with keys of dataset name and values being the
                   number of points in that dataset"""
    dataset_size = defaultdict(list)
    theories_by_process = defaultdict(list)
    ordered_names = defaultdict(list)
    for dataset, name in zip(each_dataset_results_bytheory, dataset_names):
        theory_centrals = [x[1].central_value for x in dataset]
        dataset_size[name] = len(theory_centrals[0])
        proc_type = _process_lookup(name)
        ordered_names[proc_type].append(name)
        theories_by_process[proc_type].append(theory_centrals)
    for key, item in theories_by_process.items():
        theories_by_process[key] = np.concatenate(item, axis=1)
    process_info = ProcessInfo(theory = theories_by_process,
                               namelist = ordered_names,
                               sizes = dataset_size)
    return process_info


def process_starting_points(combine_by_type):
    """Returns a dictionary of indices in the covariance matrix corresponding
    to the starting point of each process."""
    process_info = combine_by_type
    running_index = 0
    start_proc = defaultdict(list)
    for name in process_info.theory:
        size = len(process_info.theory[name][0])
        start_proc[name] = running_index
        running_index += size
    return start_proc

def covmap(combine_by_type, dataset_names):
    """Creates a map between the covmat indices from matrices ordered by
    process to matrices ordered by experiment as listed in the runcard"""
    mapping = defaultdict(list)
    start_exp = defaultdict(list)
    process_info = combine_by_type
    running_index = 0
    for dataset in dataset_names:
        size = process_info.sizes[dataset]
        start_exp[dataset] = running_index
        running_index += size
    start = 0
    names_by_proc_list = [item for sublist in process_info.namelist.values() for item in sublist]
    for dataset in names_by_proc_list:
        for i in range(process_info.sizes[dataset]):
            mapping[start+i] = start_exp[dataset] + i
        start += process_info.sizes[dataset]
    return mapping

@_check_correct_theory_combination
def covs_pt_prescrip(combine_by_type, process_starting_points, theoryids,
                     fivetheories:(str, type(None)) = None,
                     seventheories:(str, type(None)) = None):
    """Produces the sub-matrices of the theory covariance matrix according
    to a point prescription which matches the number of input theories.
    If 5 theories are provided, a scheme 'bar' or 'nobar' must be
    chosen in the runcard in order to specify the prescription. Sub-matrices
    correspond to applying the scale variation prescription to each pair of
    processes in turn, using a different procedure for the case where the
    processes are the same relative to when they are different."""
    l = len(theoryids)
    start_proc = process_starting_points
    covmats = defaultdict(list)
    process_info = combine_by_type
    for name1 in process_info.theory:
        for name2 in process_info.theory:
            central1, *others1 = process_info.theory[name1]
            deltas1 = list((other - central1 for other in others1))
            central2, *others2 = process_info.theory[name2]
            deltas2 = list((other - central2 for other in others2))
            if l==3:
                if name1 == name2:
                    s = 0.5*sum(np.outer(d, d) for d in deltas1)
                else:
                    s = 0.25*(np.outer((deltas1[0]+deltas1[1]),
                                       (deltas2[0]+deltas2[1])))
                start_locs = (start_proc[name1], start_proc[name2])
                covmats[start_locs] = s
            elif l==5:
             # Zahari's proposal for the theoretical covariance matrix --------------------
                if fivetheories=='linear':
                    if name1 == name2:
                        s = 0.25*(np.outer(deltas1[0], deltas2[0]) - np.outer(deltas1[0], deltas2[1])
                            - np.outer(deltas1[1], deltas2[0]) + np.outer(deltas1[1], deltas2[1])
                            + np.outer(deltas1[2], deltas2[2]) - np.outer(deltas1[2], deltas2[3])
                            - np.outer(deltas1[3], deltas2[2]) + np.outer(deltas1[3], deltas2[3]))
                    else:
                        s = 0.25*(np.outer(deltas1[0], deltas2[0]) - np.outer(deltas1[0], deltas2[1])
                            - np.outer(deltas1[1], deltas2[0]) + np.outer(deltas1[1], deltas2[1]))
                else:
                    if name1 == name2:
                        s = 0.5*sum(np.outer(d, d) for d in deltas1)
             # 5 point --------------------------------------------------------------------
                    elif fivetheories=='nobar':
                        s = 0.5*(np.outer(deltas1[0], deltas2[0]) + np.outer(
                                               deltas1[1], deltas2[1])) + 0.25*(
                            np.outer((deltas1[2] + deltas1[3]),
                                    (deltas2[2] + deltas2[3])))
             # 5bar-point -----------------------------------------------------------------
                    else:
                        s = 0.25*(np.outer((deltas1[0]+deltas1[2]),
                                            (deltas2[0]+deltas2[2]))
                                + np.outer((deltas1[1]+deltas1[3]),
                                            (deltas2[1]+deltas2[3])))
             #  -----------------------------------------------------------------
                start_locs = (start_proc[name1], start_proc[name2])
                covmats[start_locs] = s
            elif l==7:
                if name1 == name2:
                    s = (1/3)*sum(np.outer(d, d) for d in deltas1)
                elif seventheories=='original':
                    s = (1/6)*(np.outer((deltas1[0]+ deltas1[4]),
                               (deltas2[0] + deltas2[4]))
                               + np.outer((deltas1[1]+ deltas1[5]),
                                          (deltas2[1] + deltas2[5]))
                               + np.outer((deltas1[2]+deltas1[3]), (
                                       deltas2[2]+ deltas2[3])))
                else:
                    s = (1/6)*(2*(np.outer(deltas1[0], deltas2[0])
                                  + np.outer(deltas1[1], deltas2[1]))
                             + (np.outer((deltas1[2] + deltas1[3]),
                                         (deltas2[2] + deltas2[3]))
                             + np.outer((deltas1[4] + deltas1[5]),
                                        (deltas2[4] + deltas2[5]))))
                start_locs = (start_proc[name1], start_proc[name2])
                covmats[start_locs] = s
            elif l==9:
                if name1 == name2:
                    s = 0.25*sum(np.outer(d, d) for d in deltas1)
                else:
                    s = (1/12)*(np.outer((deltas1[0]+deltas1[4]+deltas1[6]),
                                         (deltas2[0]+deltas2[4]+deltas2[6]))
                                + np.outer((deltas1[1]+deltas1[5]+deltas1[7]),
                                           (deltas2[1]+deltas2[5]+deltas2[7]))) + (1/8)*(
                                           np.outer((deltas1[2]+deltas1[3]),
                                            (deltas2[2]+deltas2[3])))
                start_locs = (start_proc[name1], start_proc[name2])
                covmats[start_locs] = s
    return covmats

def theory_covmat_custom(covs_pt_prescrip, covmap, experiments_index):
    """Takes the individual sub-covmats between each two processes and assembles
    them into a full covmat. Then reshuffles the order from ordering by process
    to ordering by experiment as listed in the runcard"""
    matlength = int(sum([len(covmat) for covmat in covs_pt_prescrip.values()]
                        )/int(np.sqrt(len(covs_pt_prescrip))))
    # Initialise arrays of zeros and set precision to same as FK tables
    mat = np.zeros((matlength,matlength), dtype=np.float32)
    cov_by_exp = np.zeros((matlength,matlength), dtype=np.float32)
    for locs in covs_pt_prescrip:
        cov = covs_pt_prescrip[locs]
        mat[locs[0]:(len(cov) + locs[0]),locs[1]:(len(cov.T)+locs[1])] = cov
    for i in range(matlength):
        for j in range(matlength):
            cov_by_exp[covmap[i]][covmap[j]] = mat[i][j]
    df = pd.DataFrame(cov_by_exp, index=experiments_index,
                      columns=experiments_index)
    return df

@_check_correct_theory_combination
def total_covmat_diagtheory_experiments(experiments_results_theory,
                                        fivetheories:(str, type(None)) = None):
    """Same as total_covmat_datasets but per experiment rather than
    per dataset. Needed for calculation of chi2 per experiment."""
    exp_result_covmats = []
    for exp_result in zip(*experiments_results_theory):
        theory_centrals = [x[1].central_value for x in exp_result]
        s = make_scale_var_covmat(theory_centrals)
        # Initialise array of zeros and set precision to same as FK tables
        s_diag = np.zeros((len(s),len(s)), dtype=np.float32)
        np.fill_diagonal(s_diag, np.diag(s))
        sigma = exp_result[0][0].covmat
        cov = s_diag + sigma
        exp_result_covmats.append(cov)
    return exp_result_covmats

@table
def theory_corrmat(theory_covmat):
    """Calculates the theory correlation matrix for scale variations."""
    df = theory_covmat
    covmat = df.values
    diag_minus_half = (np.diagonal(covmat))**(-0.5)
    mat = diag_minus_half[:,np.newaxis]*df*diag_minus_half
    return mat

@table
def theory_blockcorrmat(theory_block_diag_covmat):
    """Calculates the theory correlation matrix for scale variations
    with block diagonal entries by dataset only"""
    mat = theory_corrmat(theory_block_diag_covmat)
    return mat

@table
def theory_corrmat_custom(theory_covmat_custom):
    """Calculates the theory correlation matrix for scale variations
    with variations by process type"""
    mat = theory_corrmat(theory_covmat_custom)
    return mat

@table
def theory_normcovmat(theory_covmat, experiments_data):
    """Calculates the theory covariance matrix for scale variations normalised
    to data."""
    df = theory_covmat
    experiments_data_array = np.array(experiments_data)
    mat = df/np.outer(experiments_data_array, experiments_data_array)
    return mat

@table
def theory_normblockcovmat(theory_block_diag_covmat, experiments_data):
    """Calculates the theory covariance matrix for scale variations
    normalised to data, block diagonal by dataset."""
    df = theory_block_diag_covmat
    experiments_data_array = np.array(experiments_data)
    mat = df/np.outer(experiments_data_array, experiments_data_array)
    return mat

@table
def theory_normcovmat_custom(theory_covmat_custom, experiments_data):
    """Calculates the theory covariance matrix for scale variations normalised
    to data, with variations according to the relevant prescription."""
    df = theory_covmat_custom
    experiments_data_array = np.array(experiments_data)
    mat = df/np.outer(experiments_data_array, experiments_data_array)
    return mat

@table
def experimentsplustheory_covmat(experiments_covmat, theory_covmat):
    """Calculates the experiment + theory covariance matrix for
    scale variations."""
    df = experiments_covmat + theory_covmat
    return df

@table
def experimentsplusblocktheory_covmat(experiments_covmat,
                                      theory_block_diag_covmat):
    """Calculates the experiment + theory covariance
    matrix for scale variations."""
    df = experiments_covmat + theory_block_diag_covmat
    return df

@table
def experimentsplustheory_covmat_custom(experiments_covmat,
                                        theory_covmat_custom):
    """Calculates the experiment + theory covariance matrix for
    scale variations correlated according to the relevant prescription."""
    df = experiments_covmat + theory_covmat_custom
    return df

@table
def experimentsplustheory_normcovmat(experiments_covmat, theory_covmat,
                                     experiments_data):
    """Calculates the experiment + theory covariance matrix for scale
       variations normalised to data."""
    df = experiments_covmat + theory_covmat
    experiments_data_array = np.array(experiments_data)
    mat = df/np.outer(experiments_data_array, experiments_data_array)
    return mat

@table
def experimentsplusblocktheory_normcovmat(experiments_covmat,
                                          theory_block_diag_covmat,
                                          experiments_data,
                                          experimentsplustheory_normcovmat):
    """Calculates the experiment + theory covariance matrix for scale
       variations normalised to data, block diagonal by data set."""
    mat = experimentsplustheory_normcovmat(experiments_covmat,
                                           theory_block_diag_covmat,
                                           experiments_data)
    return mat

@table
def experimentsplustheory_normcovmat_custom(experiments_covmat,
                                            theory_covmat_custom,
                                            experiments_data,
                                            experimentsplustheory_normcovmat):
    """Calculates the experiment + theory covariance matrix for scale
       variations normalised to data, correlations by process type."""
    mat = experimentsplustheory_normcovmat(experiments_covmat,
                                           theory_covmat_custom,
                                           experiments_data)

    return mat
@table
def experimentsplustheory_corrmat(experiments_covmat, theory_covmat):
    """Calculates the correlation matrix for the experimental
    plus theory covariance matrices."""
    total_df = experiments_covmat + theory_covmat
    total_cov = (experiments_covmat + theory_covmat).values
    diag_minus_half = (np.diagonal(total_cov))**(-0.5)
    corrmat = diag_minus_half[:,np.newaxis]*total_df*diag_minus_half
    return corrmat

@table
def experimentsplusblocktheory_corrmat(experiments_covmat,
                                       theory_block_diag_covmat):
    """Calculates the correlation matrix for the experimental
    plus theory covariance matrices, block diagonal by dataset."""
    corrmat = experimentsplustheory_corrmat(experiments_covmat,
                                            theory_block_diag_covmat)
    return corrmat

@table
def experimentsplustheory_corrmat_custom(experiments_covmat,
                                         theory_covmat_custom):
    """Calculates the correlation matrix for the experimental
    plus theory covariance matrices, correlations by prescription."""
    corrmat = experimentsplustheory_corrmat(experiments_covmat,
                                            theory_covmat_custom)
    return corrmat

def chi2_impact(theory_covmat, experiments_covmat, experiments_results):
    """Returns total chi2 including theory cov mat"""
    dataresults, theoryresults = zip(*experiments_results)
    dat_central_list = [x.central_value for x in dataresults]
    th_central_list = [x.central_value for x in theoryresults]
    dat_central = np.concatenate(dat_central_list)
    th_central  = np.concatenate([x for x in th_central_list])
    central_diff = dat_central - th_central
    cov = theory_covmat.values + experiments_covmat.values
    return calc_chi2(la.cholesky(cov, lower=True), central_diff)/len(central_diff)

def data_theory_diff(experiments_results):
    """Returns (D-T) for central theory, for use in chi2 calculations"""
    dataresults, theoryresults = zip(*experiments_results)
    dat_central_list = [x.central_value for x in dataresults]
    th_central_list = [x.central_value for x in theoryresults]
    dat_central = np.concatenate(dat_central_list)
    th_central  = np.concatenate(th_central_list)
    central_diff = dat_central - th_central
    return central_diff

def chi2_block_impact(theory_block_diag_covmat, experiments_covmat,
                      experiments_results):
    """ Returns total chi2 including theory cov mat """
    chi2 = chi2_impact(theory_block_diag_covmat, experiments_covmat,
                       experiments_results)
    return chi2


def chi2_impact_custom(theory_covmat_custom, experiments_covmat,
                       experiments_results):
    """ Returns total chi2 including theory cov mat """
    chi2 = chi2_impact(theory_covmat_custom, experiments_covmat,
                       experiments_results)
    return chi2

def theory_diagcovmat(theory_covmat):
    """Returns theory covmat with only diagonal values"""
    s = theory_covmat.values
    # Initialise array of zeros and set precision to same as FK tables
    s_diag = np.zeros((len(s),len(s)), dtype=np.float32)
    np.fill_diagonal(s_diag, np.diag(s))
    return s_diag

def chi2_diag_only(theory_diagcovmat, experiments_covmat, data_theory_diff):
    """ Returns total chi2 including only diags of theory cov mat """
    cov = theory_diagcovmat + experiments_covmat.values
    elements = np.dot(data_theory_diff.T,np.dot(la.inv(cov),data_theory_diff))
    chi2 = (1/len(data_theory_diff))*np.sum(elements)
    return chi2

each_dataset_results = collect(results, ('experiments', 'experiment'))

def abs_chi2_data_theory_dataset(each_dataset_results, total_covmat_datasets):
    """ Returns an array of tuples (member_chi², central_chi², numpoints)
    corresponding to each data set, where theory errors are included"""
    chi2data_array = []
    for datresults, covmat in zip(each_dataset_results, total_covmat_datasets):
        data_result, th_result = datresults
        chi2s = all_chi2_theory(datresults,covmat)
        central_result = central_chi2_theory(datresults, covmat)
        chi2data_array.append(Chi2Data(th_result.stats_class(chi2s[:,np.newaxis]),
                                   central_result, len(data_result)))
    return chi2data_array

def abs_chi2_data_theory_experiment(experiments_results, total_covmat_experiments):
    """ Like abs_chi2_data_theory_dataset but for experiments not datasets"""
    chi2data_array = []
    for expresults, covmat in zip(experiments_results, total_covmat_experiments):
        data_result, th_result = expresults
        chi2s = all_chi2_theory(expresults, covmat)
        central_result = central_chi2_theory(expresults, covmat)
        chi2data_array.append(Chi2Data(th_result.stats_class(chi2s[:,np.newaxis]),
                              central_result, len(data_result)))
    return chi2data_array

def abs_chi2_data_diagtheory_experiment(experiments_results,
                                        total_covmat_diagtheory_experiments):
    """ For a diagonal theory covmat """
    return abs_chi2_data_theory_experiment(experiments_results,
                                           total_covmat_diagtheory_experiments)

def abs_chi2_data_diagtheory_dataset(each_dataset_results,
                                     total_covmat_diagtheory_datasets):
    """ For a diagonal theory covmat """
    return abs_chi2_data_theory_dataset(each_dataset_results,
                                        total_covmat_diagtheory_datasets)

@table
def experiments_chi2_table_theory(experiments, pdf,
                                  abs_chi2_data_theory_experiment,
                                  abs_chi2_data_theory_dataset):
    """Same as experiments_chi2_table but including theory covariance matrix"""
    return experiments_chi2_table(experiments, pdf,
                                  abs_chi2_data_theory_experiment,
                                  abs_chi2_data_theory_dataset)
@table
def experiments_chi2_table_diagtheory(experiments, pdf,
                                      abs_chi2_data_diagtheory_experiment,
                                      abs_chi2_data_diagtheory_dataset):
    """Same as experiments_chi2_table but including
    diagonal theory covariance matrix"""
    return experiments_chi2_table(experiments, pdf,
                                  abs_chi2_data_diagtheory_experiment,
                                  abs_chi2_data_diagtheory_dataset)

def matrix_plot_labels(df):
<<<<<<< HEAD
    dslabels = [x[0] for x in df.columns]
    points = [x[1] for x in df.columns]
    unique_ds = []
    unique_ds.append([dslabels[0],points[0]])
    for x in range(len(dslabels)-1):
        if dslabels[x+1] != dslabels[x]:
            unique_ds.append([dslabels[x+1],x+1])
    ticklabels = [unique_ds[x][0] for x in range(len(unique_ds))]
    startlocs = [unique_ds[x][1] for x in range(len(unique_ds))]
    startlocs += [len(dslabels)]
=======
    """Returns the tick locations and labels based on a dataframe
    to be plotted. The dataframe is assumed to be multiindexed by
    (process, dataset, points) or else (dataset, points). The tick
    location is in the centre of the dataset, and labelling is by
    the outermost index of the multiindex."""
    if len(df.index[0]) == 3:
        proclabels = [x[0] for x in df.index]
        dslabels = [x[1] for x in df.index]
        points = [x[2] for x in df.index]
        labels = proclabels
    elif len(df.index[0]) == 2:
        dslabels = [x[0] for x in df.index]
        points = [x[1] for x in df.index]
        labels = dslabels
    unique_ds = []
    unique_ds.append([labels[0],points[0]])
    for x in range(len(labels)-1):
        if labels[x+1] != labels[x]:
            unique_ds.append([labels[x+1],x+1])
    ticklabels = [unique_ds[x][0] for x in range(len(unique_ds))]
    startlocs = [unique_ds[x][1] for x in range(len(unique_ds))]
    startlocs += [len(labels)]
>>>>>>> 8ec706d7
    ticklocs = [0 for x in range(len(startlocs)-1)]
    for i in range(len(startlocs)-1):
        ticklocs[i] = 0.5*(startlocs[i+1]+startlocs[i])
    return ticklocs, ticklabels, startlocs

@figure
def plot_covmat_heatmap(covmat, title, dataset_index_byprocess):
    """Matrix plot of a covariance matrix"""
    df = pd.DataFrame(covmat.values, index=dataset_index_byprocess,
			columns=dataset_index_byprocess)
    df.sort_index(0, inplace=True)
    df.sort_index(1, inplace=True)
    procorder = ['DIS NC', 'DIS CC', 'DY', 'JETS', 'TOP']
    dsorder = ['BCDMSP', 'BCDMSD', 'SLACP', 'SLACD', 'NMC', 'NMCPD',
               'HERAF2CHARM', 'HERACOMBNCEP460', 'HERACOMBNCEP575',
               'HERACOMBNCEP820', 'HERACOMBNCEP920', 'HERACOMBNCEM',
               'CHORUSNU', 'CHORUSNB', 'NTVNUDMN', 'NTVNBDMN',
               'HERACOMBCCEP', 'HERACOMBCCEM', 'CDFZRAP', 'D0ZRAP',
               'D0WEASY', 'D0WMASY', 'ATLASWZRAP36PB', 'ATLASZHIGHMASS49FB',
               'ATLASLOMASSDY11EXT', 'ATLASWZRAP11', 'ATLASZPT8TEVMDIST',
               'ATLASZPT8TEVYDIST', 'CMSWEASY840PB', 'CMSWMASY47FB',
               'CMSWCHARMRAT', 'CMSDY2D11', 'CMSWMU8TEV', 'LHCBZ940PB',
               'LHCBZEE2FB', 'ATLAS1JET11', 'CMSJETS11', 'CDFR2KT',
               'ATLASTTBARTOT', 'ATLASTOPDIFF8TEVTRAPNORM', 'CMSTTBARTOT',
               'CMSTOPDIFF8TEVTTRAPNORM']
    oldindex = df.index.tolist()
    newindex = sorted(oldindex, key=lambda r: (procorder.index(r[0]), dsorder.index(r[1]), r[2]))
    # reindex index
    newdf = df.reindex(newindex)
    #reindex columns by transposing, reindexing, then transposing back
    newdf = (newdf.T.reindex(newindex)).T
    matrix = newdf.values
    fig,ax = plt.subplots(figsize=(15,15))
    matrixplot = ax.matshow(100*matrix,
                            cmap=cm.Spectral_r,
                            norm=mcolors.SymLogNorm(linthresh=0.01,
                            linscale=10,
                            vmin=-100*matrix.max(),
                            vmax=100*matrix.max()))
    cbar=fig.colorbar(matrixplot)
    cbar.set_label(label="% of data", fontsize=20)
    cbar.ax.tick_params(labelsize=20)
    ax.set_title(title, fontsize=25)
    ticklocs, ticklabels, startlocs = matrix_plot_labels(newdf)
    plt.xticks(ticklocs, ticklabels, rotation=30, ha="right", fontsize=20)
    plt.gca().xaxis.tick_bottom()
    plt.yticks(ticklocs, ticklabels, fontsize=20)
    ax.vlines(startlocs, 0, len(matrix), linestyles='dashed')
    ax.hlines(startlocs, 0, len(matrix), linestyles='dashed')
    ax.margins(x=0, y=0)
    return fig

@figure
def plot_corrmat_heatmap(corrmat, title, dataset_index_byprocess):
    """Matrix plot of a correlation matrix"""
    df = pd.DataFrame(corrmat.values, index=dataset_index_byprocess,
		 	columns=dataset_index_byprocess)
    df.sort_index(0, inplace=True)
    df.sort_index(1, inplace=True)
    procorder = ['DIS NC', 'DIS CC', 'DY', 'JETS', 'TOP']
    dsorder = ['BCDMSP', 'BCDMSD', 'SLACP', 'SLACD', 'NMC', 'NMCPD',
               'HERAF2CHARM', 'HERACOMBNCEP460', 'HERACOMBNCEP575',
               'HERACOMBNCEP820', 'HERACOMBNCEP920', 'HERACOMBNCEM',
               'CHORUSNU', 'CHORUSNB', 'NTVNUDMN', 'NTVNBDMN',
               'HERACOMBCCEP', 'HERACOMBCCEM', 'CDFZRAP', 'D0ZRAP',
               'D0WEASY', 'D0WMASY', 'ATLASWZRAP36PB', 'ATLASZHIGHMASS49FB',
               'ATLASLOMASSDY11EXT', 'ATLASWZRAP11', 'ATLASZPT8TEVMDIST',
               'ATLASZPT8TEVYDIST', 'CMSWEASY840PB', 'CMSWMASY47FB',
               'CMSWCHARMRAT', 'CMSDY2D11', 'CMSWMU8TEV', 'LHCBZ940PB',
               'LHCBZEE2FB', 'ATLAS1JET11', 'CMSJETS11', 'CDFR2KT',
               'ATLASTTBARTOT', 'ATLASTOPDIFF8TEVTRAPNORM', 'CMSTTBARTOT',
               'CMSTOPDIFF8TEVTTRAPNORM']
    oldindex = df.index.tolist()
    newindex = sorted(oldindex, key=lambda r: (procorder.index(r[0]), dsorder.index(r[1]), r[2]))
    # reindex index
    newdf = df.reindex(newindex)
    #reindex columns by transposing, reindexing, then transposing back
    newdf = (newdf.T.reindex(newindex)).T
    matrix = newdf.values
    fig, ax = plt.subplots(figsize=(15,15))
    matrixplot = ax.matshow(matrix, cmap=cm.Spectral_r, vmin=-1, vmax=1)
    cbar=fig.colorbar(matrixplot)
    cbar.ax.tick_params(labelsize=20)
    ax.set_title(title, fontsize=25)
    ticklocs, ticklabels, startlocs = matrix_plot_labels(newdf)
    plt.xticks(ticklocs, ticklabels, rotation=30, ha="right", fontsize=20)
    plt.gca().xaxis.tick_bottom()
    plt.yticks(ticklocs, ticklabels, fontsize=20)
    ax.vlines(startlocs, 0, len(matrix), linestyles='dashed')
    ax.hlines(startlocs, 0, len(matrix), linestyles='dashed')
    ax.margins(x=0, y=0)
    return fig

@figure
def plot_normexpcovmat_heatmap(experiments_normcovmat, dataset_index_byprocess):
    """Matrix plot of the experiment covariance matrix normalised to data."""
    fig = plot_covmat_heatmap(experiments_normcovmat,
                              "Experiment covariance matrix",
				dataset_index_byprocess)
    return fig

@figure
def plot_expcorrmat_heatmap(experiments_corrmat, dataset_index_byprocess):
    """Matrix plot of the experiment correlation matrix"""
    fig = plot_corrmat_heatmap(experiments_corrmat,
                               "Experiment correlation matrix",
				dataset_index_byprocess)
    return fig

@figure
def plot_normthblockcovmat_heatmap(theory_normblockcovmat, dataset_index_byprocess):
    """Matrix plot for block diagonal theory covariance matrix"""
    fig = plot_covmat_heatmap(theory_normblockcovmat,
                              "Block diagonal theory covariance matrix by dataset",
				dataset_index_byprocess)
    return fig

@figure
def plot_normthcovmat_heatmap_custom(theory_normcovmat_custom, theoryids,
					dataset_index_byprocess):
    """Matrix plot for block diagonal theory covariance matrix by process type"""
    l = len(theoryids)
    fig = plot_covmat_heatmap(theory_normcovmat_custom,
                              f"Theory covariance matrix for {l} points",
				dataset_index_byprocess)
    return fig

@figure
def plot_thblockcorrmat_heatmap(theory_blockcorrmat, dataset_index_byprocess):
    """Matrix plot of the theory correlation matrix"""
    fig = plot_corrmat_heatmap(theory_blockcorrmat,
                               "Theory correlation matrix block diagonal by dataset",
				dataset_index_byprocess)
    return fig

@figure
def plot_thcorrmat_heatmap_custom(theory_corrmat_custom, theoryids,
					dataset_index_byprocess):
    """Matrix plot of the theory correlation matrix, correlations by process type"""
    l = len(theoryids)
    fig = plot_corrmat_heatmap(theory_corrmat_custom,
                               f"Theory correlation matrix for {l} points",
				dataset_index_byprocess)
    return fig

@figure
def plot_normexpplusblockthcovmat_heatmap(experimentsplusblocktheory_normcovmat,
						dataset_index_byprocess):
    """Matrix plot of the exp + theory covariance matrix normalised to data"""
    fig = plot_covmat_heatmap(experimentsplusblocktheory_normcovmat,
                              "Experiment + theory (block diagonal by dataset) covariance matrix",
	dataset_index_byprocess)
    return fig

@figure
def plot_normexpplusthcovmat_heatmap_custom(experimentsplustheory_normcovmat_custom,
					theoryids, dataset_index_byprocess):
    """Matrix plot of the exp + theory covariance matrix normalised to data"""
    l = len(theoryids)
    fig = plot_covmat_heatmap(experimentsplustheory_normcovmat_custom,
                              f"Experiment + theory covariance matrix for {l} points",
				dataset_index_byprocess)
    return fig

@figure
def plot_expplusblockthcorrmat_heatmap(experimentsplusblocktheory_corrmat,
					dataset_index_byprocess):
    """Matrix plot of the exp + theory correlation matrix"""
    fig = plot_corrmat_heatmap(experimentsplusblocktheory_corrmat,
                               "Experiment + theory (block diagonal by dataset) correlation matrix",
	dataset_index_byprocess)
    return fig

@figure
def plot_expplusthcorrmat_heatmap_custom(experimentsplustheory_corrmat_custom,
					theoryids, dataset_index_byprocess):
    """Matrix plot of the exp + theory correlation matrix"""
    l = len(theoryids)
    fig = plot_corrmat_heatmap(experimentsplustheory_corrmat_custom,
                               f"Experiment + theory correlation matrix for {l} points",
                               dataset_index_byprocess)
    return fig

@figure
def plot_blockcovdiff_heatmap(theory_block_diag_covmat, experiments_covmat,
				dataset_index_byprocess):
    """Matrix plot (thcov + expcov)/expcov"""
    df = (theory_block_diag_covmat.as_matrix()+experiments_covmat.values
          )/np.mean(experiments_covmat.values)
    fig = plot_covmat_heatmap(df,"(Theory + experiment)/mean(experiment)" +
                              "for block diagonal theory covmat by dataset",
				dataset_index_byprocess)
    return fig

@figure
def plot_covdiff_heatmap_custom(theory_covmat_custom, experiments_covmat,
				theoryids, dataset_index_byprocess):
    """Matrix plot (thcov + expcov)/expcov"""
    l = len(theoryids)
    df = (theory_covmat_custom+experiments_covmat
          )/np.mean(experiments_covmat.values)
    fig = plot_covmat_heatmap(df,
                              "(Theory + experiment)/mean(experiment)"
                              + f"covariance matrices for {l} points",
				dataset_index_byprocess)
    return fig

@figure
def plot_diag_cov_comparison(theory_covmat_custom, experiments_covmat,
			experiments_data, theoryids, dataset_index_byprocess):
    """Plot of sqrt(cov_ii)/|data_i| for cov = exp, theory, exp+theory"""
    l = len(theoryids)
    data = np.abs(experiments_data)
    procorder = ['DIS NC', 'DIS CC', 'DY', 'JETS', 'TOP']
    dsorder = ['BCDMSP', 'BCDMSD', 'SLACP', 'SLACD', 'NMC', 'NMCPD',
               'HERAF2CHARM', 'HERACOMBNCEP460', 'HERACOMBNCEP575',
               'HERACOMBNCEP820', 'HERACOMBNCEP920', 'HERACOMBNCEM',
               'CHORUSNU', 'CHORUSNB', 'NTVNUDMN', 'NTVNBDMN',
               'HERACOMBCCEP', 'HERACOMBCCEM', 'CDFZRAP', 'D0ZRAP',
               'D0WEASY', 'D0WMASY', 'ATLASWZRAP36PB', 'ATLASZHIGHMASS49FB',
               'ATLASLOMASSDY11EXT', 'ATLASWZRAP11', 'ATLASZPT8TEVMDIST',
               'ATLASZPT8TEVYDIST', 'CMSWEASY840PB', 'CMSWMASY47FB',
               'CMSWCHARMRAT', 'CMSDY2D11', 'CMSWMU8TEV', 'LHCBZ940PB',
               'LHCBZEE2FB', 'ATLAS1JET11', 'CMSJETS11', 'CDFR2KT',
               'ATLASTTBARTOT', 'ATLASTOPDIFF8TEVTRAPNORM', 'CMSTTBARTOT',
               'CMSTOPDIFF8TEVTTRAPNORM']
    sqrtdiags_th = np.sqrt(np.diag(theory_covmat_custom))/data
    sqrtdiags_th = pd.DataFrame(sqrtdiags_th.values, index=dataset_index_byprocess)
    sqrtdiags_th.sort_index(0,inplace=True)
    oldindex = sqrtdiags_th.index.tolist()
    newindex = sorted(oldindex, key=lambda r: (procorder.index(r[0]), dsorder.index(r[1]), r[2]))
    sqrtdiags_th = sqrtdiags_th.reindex(newindex)
    sqrtdiags_exp = np.sqrt(np.diag(experiments_covmat))/data
    sqrtdiags_exp = pd.DataFrame(sqrtdiags_exp.values, index=dataset_index_byprocess)
    sqrtdiags_exp.sort_index(0,inplace=True)
    sqrtdiags_exp = sqrtdiags_exp.reindex(newindex)
    df_total = theory_covmat_custom + experiments_covmat
    sqrtdiags_tot = np.sqrt(np.diag(df_total))/data
    sqrtdiags_tot = pd.DataFrame(sqrtdiags_tot.values, index=dataset_index_byprocess)
    sqrtdiags_tot.sort_index(0,inplace=True)
    sqrtdiags_tot = sqrtdiags_tot.reindex(newindex)
    fig,ax = plt.subplots(figsize=(20,10))
    ax.plot(sqrtdiags_exp.values, '.', label="Experiment", color="orange")
    ax.plot(sqrtdiags_th.values, '.', label="Theory", color = "red")
    ax.plot(sqrtdiags_tot.values, '.', label="Total", color = "blue")
    ticklocs, ticklabels, startlocs = matrix_plot_labels(sqrtdiags_th)
    plt.xticks(ticklocs, ticklabels, rotation=45, fontsize=20)
    ax.vlines(startlocs, 0, len(data), linestyles='dashed')
    ax.set_ylabel(r"$\frac{\sqrt{cov_{ii}}}{|D_i|}$", fontsize=30)
    ax.yaxis.set_tick_params(labelsize=20)
    ax.set_ylim([0,0.5])
    ax.set_title(f"Square root of diagonal elements of covariances matrices for {l} points, "
                 + "normalised to absolute value of data",
                 fontsize=20)
    ax.legend(fontsize=20)
    ax.margins(x=0)
    return fig

@figure
def plot_diag_cov_impact(theory_covmat_custom, experiments_covmat,
                         experiments_data, theoryids):
    """Plot ((expcov)^-1_ii)^-0.5 versus ((expcov + thcov)^-1_ii)^-0.5"""
    l = len(theoryids)
    procorder = ['DIS NC', 'DIS CC', 'DY', 'JETS', 'TOP']
    dsorder = ['BCDMSP', 'BCDMSD', 'SLACP', 'SLACD', 'NMC', 'NMCPD',
               'HERAF2CHARM', 'HERACOMBNCEP460', 'HERACOMBNCEP575',
               'HERACOMBNCEP820', 'HERACOMBNCEP920', 'HERACOMBNCEM',
               'CHORUSNU', 'CHORUSNB', 'NTVNUDMN', 'NTVNBDMN',
               'HERACOMBCCEP', 'HERACOMBCCEM', 'CDFZRAP', 'D0ZRAP',
               'D0WEASY', 'D0WMASY', 'ATLASWZRAP36PB', 'ATLASZHIGHMASS49FB',
               'ATLASLOMASSDY11EXT', 'ATLASWZRAP11', 'ATLASZPT8TEVMDIST',
               'ATLASZPT8TEVYDIST', 'CMSWEASY840PB', 'CMSWMASY47FB',
               'CMSWCHARMRAT', 'CMSDY2D11', 'CMSWMU8TEV', 'LHCBZ940PB',
               'LHCBZEE2FB', 'ATLAS1JET11', 'CMSJETS11', 'CDFR2KT',
               'ATLASTTBARTOT', 'ATLASTOPDIFF8TEVTRAPNORM', 'CMSTTBARTOT',
               'CMSTOPDIFF8TEVTTRAPNORM']
    matrix_theory = theory_covmat_custom.values
    matrix_experiment = experiments_covmat.values
    inv_exp = (np.diag(la.inv(matrix_experiment)))**(-0.5)/experiments_data
    inv_tot = (np.diag(la.inv(matrix_theory+matrix_experiment)))**(-0.5)/experiments_data
    df_inv_exp = pd.DataFrame(inv_exp, index=dataset_index_byprocess)
    df_inv_exp.sort_index(0,inplace=True)
    oldindex = df_inv_exp.index.tolist()
    newindex = sorted(oldindex, key=lambda r: (procorder.index(r[0]), dsorder.index(r[1]), r[2]))
    df_inv_exp = df_inv_exp.reindex(newindex)
    df_inv_tot = pd.DataFrame(inv_tot, index=dataset_index_byprocess)
    df_inv_tot.sort_index(0,inplace=True)
    df_inv_tot = df_inv_tot.reindex(newindex)
    fig,ax = plt.subplots()
    ax.plot(df_inv_exp.values, '.', label="Experiment", color="orange")
    ax.plot(df_inv_tot.values, '.', label="Experiment + Theory", color="mediumseagreen")
    ticklocs, ticklabels, startlocs = matrix_plot_labels(df_inv_exp)
    plt.xticks(ticklocs, ticklabels, rotation="vertical", fontsize=20)
    ax.vlines(startlocs, 0, len(matrix_theory), linestyles='dashed')
    ax.set_ylabel(r"$\frac{1}{D_i}\frac{1}{\sqrt{[cov^{-1}_]{ii}}}$", fontsize=30)
    ax.yaxis.set_tick_params(labelsize=20)
    ax.set_title(f"Diagonal impact of adding theory covariance matrix for {l} points",
                 fontsize=20)
    ax.legend(fontsize=20)
    ax.margins(x=0)
    return fig

@figure
def plot_datasets_chi2_theory(experiments,
                              each_dataset_chi2,
                              abs_chi2_data_theory_dataset):
    """Plot the chi² of all datasets, before and after adding theory errors, with bars."""
    ds = iter(each_dataset_chi2)
    dstheory = iter(abs_chi2_data_theory_dataset)
    dschi2 = []
    dschi2theory = []
    xticks = []
    for experiment in experiments:
        for dataset, dsres in zip(experiment, ds):
            dschi2.append(dsres.central_result/dsres.ndata)
            xticks.append(dataset.name)
    for experiment in experiments:
        for dataset, dsres in zip(experiment, dstheory):
            dschi2theory.append(dsres.central_result/dsres.ndata)
    plotvalues = np.stack((dschi2theory, dschi2))
    fig,ax = plotutils.barplot(plotvalues, collabels=xticks,
                               datalabels=["experiment + theory", "experiment"])
    ax.set_title(r"$\chi^2$ distribution for datasets")
    ax.legend(fontsize=14)
    return fig


matched_dataspecs_results = collect('results', ['dataspecs'])

LabeledShifts = namedtuple('LabeledShifts',
    ('experiment_name', 'dataset_name', 'shifts'))
@check_two_dataspecs
def dataspecs_dataset_prediction_shift(matched_dataspecs_results, experiment_name,
                                       dataset_name):
    """Compute the differnce in theory predictions between two dataspecs.
    This can be used in combination with `matched_datasets_from_dataspecs`

    It returns a ``LabeledShifts`` containing ``dataset_name``,
    ``experiment_name`` and``shifts``.
    """
    r1, r2 = matched_dataspecs_results
    res =  r1[1].central_value - r2[1].central_value
    return LabeledShifts(dataset_name=dataset_name,
                         experiment_name=experiment_name, shifts=res)

matched_dataspecs_dataset_prediction_shift = collect(
    'dataspecs_dataset_prediction_shift', ['dataspecs'])


#Not sure we want to export this, as it is 231 Mb...
#@table
@_check_valid_shift_matrix_threshold_method
def matched_datasets_shift_matrix(matched_dataspecs_dataset_prediction_shift,
                                  matched_dataspecs_dataset_theory,
                                  shift_threshold:(int, float, type(None)) = None,
                                  method:(int, type(None)) = None):
    """Produce a matrix out of the outer product of
    ``dataspecs_dataset_prediction_shift``. The matrix will be a
    pandas DataFrame, indexed similarly to ``experiments_index``.
    Note that this produces the normalised shift matrix, i.e. it is
    computed from shifts normalised to central theory."""
    all_shifts = np.concatenate(
        [val.shifts for val in matched_dataspecs_dataset_prediction_shift])
    all_theory = np.concatenate(
        [val.shifts for val in matched_dataspecs_dataset_theory])
    norm_shifts = all_shifts/all_theory
    mat = np.outer(norm_shifts, norm_shifts)
    for i, ival in enumerate(norm_shifts):
        for j, jval in enumerate(norm_shifts):
            if method == 1:
                if (np.abs(ival) < shift_threshold) or (np.abs(jval) < shift_threshold):
                    mat[i][j] = 0
                elif mat[i][j] > 0:
                    mat[i][j] = 1
                else:
                    mat[i][j] = -1
            elif method == 2:
                if (ival!=0) and (jval!=0):
                    if 1/shift_threshold <= np.abs(ival/jval) <= shift_threshold:
                        if mat[i][j] > 0:
                            mat[i][j] = 1
                        else:
                            mat[i][j] = -1
                    else:
                        mat[i][j] = 0
                else:
                    pass
    #build index
  #  expnames = np.concatenate([
  #      np.full(len(val.shifts), val.experiment_name, dtype=object)
  #      for val in matched_dataspecs_dataset_prediction_shift
  #  ])
    dsnames = np.concatenate([
        np.full(len(val.shifts), val.dataset_name, dtype=object)
        for val in matched_dataspecs_dataset_prediction_shift
    ])
    point_indexes = np.concatenate([
        np.arange(len(val.shifts))
        for val in matched_dataspecs_dataset_prediction_shift
    ])

    index = pd.MultiIndex.from_arrays(
        [dsnames, point_indexes],
        names=["Dataset name", "Point"])

    return pd.DataFrame(mat, columns=index, index=index)

def shift_vector(matched_dataspecs_dataset_prediction_shift,
                 matched_dataspecs_dataset_theory):
    all_shifts = np.concatenate(
        [val.shifts for val in matched_dataspecs_dataset_prediction_shift])
    all_theory = np.concatenate(
        [val.shifts for val in matched_dataspecs_dataset_theory])
    norm_shifts = all_shifts/all_theory
     #build index
 #   expnames = np.concatenate([
 #       np.full(len(val.shifts), val.experiment_name, dtype=object)
 #       for val in matched_dataspecs_dataset_prediction_shift
 #   ])
    dsnames = np.concatenate([
        np.full(len(val.shifts), val.dataset_name, dtype=object)
        for val in matched_dataspecs_dataset_prediction_shift
    ])
    point_indexes = np.concatenate([
        np.arange(len(val.shifts))
        for val in matched_dataspecs_dataset_prediction_shift
    ])

    index = pd.MultiIndex.from_arrays(
        [dsnames, point_indexes],
        names=["Dataset name", "Point"])
    return pd.DataFrame(norm_shifts, index=index)

def dataspecs_dataset_theory(matched_dataspecs_results, experiment_name, dataset_name):
    central, *others = matched_dataspecs_results
    res = central[1].central_value
    return LabeledShifts(dataset_name=dataset_name,
                         experiment_name=experiment_name, shifts=res)

matched_dataspecs_dataset_theory = collect('dataspecs_dataset_theory', ['dataspecs'])

def theory_vector(matched_dataspecs_dataset_theory):
    all_theory = np.concatenate(
        [val.shifts for val in matched_dataspecs_dataset_theory])
     #build index
 #   expnames = np.concatenate([
 #       np.full(len(val.shifts), val.experiment_name, dtype=object)
 #       for val in matched_dataspecs_dataset_theory
 #   ])
    dsnames = np.concatenate([
        np.full(len(val.shifts), val.dataset_name, dtype=object)
        for val in matched_dataspecs_dataset_theory
    ])
    point_indexes = np.concatenate([
        np.arange(len(val.shifts))
        for val in matched_dataspecs_dataset_theory
    ])

    index = pd.MultiIndex.from_arrays(
        [dsnames, point_indexes],
        names=["Dataset name", "Point"])
    return pd.DataFrame(all_theory, index=index)

def dataspecs_dataset_alltheory(matched_dataspecs_results, experiment_name, dataset_name):
    central, *others = matched_dataspecs_results
    res = [other[1].central_value for other in others]
    return LabeledShifts(dataset_name=dataset_name,
                         experiment_name=experiment_name, shifts=res)

matched_dataspecs_dataset_alltheory = collect('dataspecs_dataset_alltheory', ['dataspecs'])

def alltheory_vector(matched_dataspecs_dataset_alltheory, matched_dataspecs_dataset_theory):
    all_theory = np.concatenate(
        [val.shifts for val in matched_dataspecs_dataset_alltheory], axis=1)
 #   expnames = np.concatenate([
 #       np.full(len(val.shifts),
 #       val.experiment_name, dtype=object)
 #       for val in matched_dataspecs_dataset_theory
 #   ])
    dsnames = np.concatenate([
        np.full(len(val.shifts),
        val.dataset_name, dtype=object)
        for val in matched_dataspecs_dataset_theory
    ])
    point_indexes = np.concatenate([
        np.arange(len(val.shifts))
        for val in matched_dataspecs_dataset_theory
    ])
    index = pd.MultiIndex.from_arrays(
        [dsnames, point_indexes],
        names=["Dataset name", "Point"])
    theory_vectors = []
    for theoryvector in all_theory:
        theory_vectors.append(pd.DataFrame(theoryvector, index=index))
    return theory_vectors

<<<<<<< HEAD

@figure
def plot_matched_datasets_shift_matrix(matched_datasets_shift_matrix):
    """Heatmap plot of matched_datasets_shift_matrix"""
    return plot_covmat_heatmap(matched_datasets_shift_matrix,

    "Shift outer product matrix")

@table
def matched_datasets_shift_matrix_correlations(matched_datasets_shift_matrix):
    mat = matched_datasets_shift_matrix.values
    diag_minus_half = (np.diagonal(mat))**(-0.5)
    corrmat = diag_minus_half[:, np.newaxis] * mat * diag_minus_half
    corrmat = pd.DataFrame(
        corrmat,
        columns=matched_datasets_shift_matrix.columns,
        index=matched_datasets_shift_matrix.index)
    return corrmat

@figure
def plot_matched_datasets_shift_matrix_correlations(
        matched_datasets_shift_matrix):
    """Heatmap plot of the correlations of
    matched_datasets_shift_matrix. By construction these are
    zero or one."""
    corrmat = matched_datasets_shift_matrix_correlations
    return plot_corrmat_heatmap(
        corrmat, "Shift outer product normalized (correlation) matrix")

all_matched_results = collect('matched_dataspecs_results',
                              ['dataspecs'])

def combine_by_type_dataspecs(all_matched_results, matched_dataspecs_dataset_name):
    return combine_by_type(all_matched_results, matched_dataspecs_dataset_name)

datapsecs_theoryids = collect('theoryid', ['theoryconfig', 'original', 'dataspecs'])

def process_starting_points_dataspecs(combine_by_type_dataspecs):
    return process_starting_points(combine_by_type_dataspecs)

@make_argcheck
def _check_correct_theory_combination_dataspecs(datapsecs_theoryids,
                                                fivetheories):
    return _check_correct_theory_combination.__wrapped__(
        datapsecs_theoryids, fivetheories)

#@_check_correct_theory_combination_dataspecs
def covs_pt_prescrip_dataspecs(combine_by_type_dataspecs,
                      process_starting_points_dataspecs,
                      datapsecs_theoryids,
                      fivetheories: (str, type(None)) = None):
    return covs_pt_prescrip(combine_by_type_dataspecs, process_starting_points_dataspecs,
                            datapsecs_theoryids, fivetheories)

def covmap_dataspecs(combine_by_type_dataspecs, matched_dataspecs_dataset_name):
    return covmap(combine_by_type_dataspecs, matched_dataspecs_dataset_name)

matched_dataspecs_experiment_name = collect(
    'experiment_name', ['dataspecs'])
matched_dataspecs_dataset_name = collect(
    'dataset_name', ['dataspecs'])
matched_cuts_datasets = collect('dataset', ['dataspecs'])
all_matched_datasets = collect('matched_cuts_datasets',
                               ['dataspecs'])


def all_matched_data_lengths(all_matched_datasets):
    lens = []
    for rlist in all_matched_datasets:
        lens.append(rlist[0].load().GetNData())
    return lens

def matched_experiments_index(matched_dataspecs_experiment_name,
                              matched_dataspecs_dataset_name,
                              all_matched_data_lengths):

    enames = matched_dataspecs_experiment_name
    dsnames = matched_dataspecs_dataset_name
    lens = all_matched_data_lengths
    #build index
 #   expnames = np.concatenate([
 #       np.full(l, ename, dtype=object)
 #       for (l, ename) in zip(lens, enames)
 #   ])
    dsnames = np.concatenate([
        np.full(l, dsname, dtype=object)
        for (l, dsname) in zip(lens, dsnames)
    ])
    point_indexes = np.concatenate([
        np.arange(l)
        for l in lens
    ])

    index = pd.MultiIndex.from_arrays(
        [dsnames, point_indexes],
        names=["Dataset name", "Point"])
    return index

@table
def theory_covmat_custom_dataspecs(covs_pt_prescrip_dataspecs, covmap_dataspecs,
                          matched_experiments_index):
    return theory_covmat_custom(covs_pt_prescrip_dataspecs, covmap_dataspecs,
                                matched_experiments_index)

thx_corrmat = collect('theory_corrmat_custom_dataspecs',
                      ['combined_shift_and_theory_dataspecs', 'theoryconfig'])

shx_corrmat = collect('matched_datasets_shift_matrix_correlations',
                      ['combined_shift_and_theory_dataspecs', 'shiftconfig'])

thx_covmat = collect('theory_covmat_custom_dataspecs',
                      ['combined_shift_and_theory_dataspecs', 'theoryconfig'])

combined_dataspecs_results = collect('all_matched_results',
                	['combined_shift_and_theory_dataspecs', 'theoryconfig'])

shx_vector = collect('shift_vector', ['combined_shift_and_theory_dataspecs', 'shiftconfig'])

thx_vector = collect('theory_vector', ['combined_shift_and_theory_dataspecs', 'theoryconfig'])

allthx_vector = collect('alltheory_vector', ['combined_shift_and_theory_dataspecs', 'theoryconfig'])

def theory_matrix_threshold(theory_threshold:(int, float) = 0):
    """Returns the threshold below which theory correlation elements are set to
    zero when comparing to shift correlation matrix"""
    return theory_threshold

@table
def shift_to_theory_ratio(thx_corrmat, shx_corrmat):
    ratio = (thx_corrmat[0]/shx_corrmat[0]).fillna(0)
    return ratio

@figure
def shift_to_theory_ratio_plot(shift_to_theory_ratio):
    matrix = shift_to_theory_ratio
    matrix[((matrix==np.inf) | (matrix==-np.inf))] = 0
#    bins = np.linspace(-1, 1, num=21)
#    digmatrix = np.digitize(matrix, bins)
     # Initialise array of zeros and set precision to same as FK tables
#    symdigmatrix = np.zeros((len(digmatrix), len(digmatrix)), dtype=np.float32)
#    for binnumber in range(len(bins)):
#        symdigmatrix[digmatrix==binnumber+1] = bins[binnumber]
    fig, ax = plt.subplots(figsize=(15,15))
    matrixplot = ax.matshow(matrix, cmap=cm.Spectral_r)
    fig.colorbar(matrixplot)
    ax.set_title("Ratio of theory to shift correlation matrices")
    ticklocs, ticklabels = matrix_plot_labels(matrix)
    plt.xticks(ticklocs, ticklabels, rotation=30, ha="right")
    plt.gca().xaxis.tick_bottom()
    plt.yticks(ticklocs, ticklabels)
    return fig

@figure
def shift_corrmat_plot(shx_corrmat):
    # removing nans and setting them to 0
    fig = plot_corrmat_heatmap(shx_corrmat[0].fillna(0),
                               "Shift correlation matrix")
    return fig

@figure
def theory_corrmat_plot(thx_corrmat):
    fig = plot_corrmat_heatmap(thx_corrmat[0],
                               "Theory correlation matrix")
    return fig

@table
def shift_corrmat_value_fractions(shx_corrmat):
    mat = shx_corrmat[0].fillna(0).values
    matsize = np.size(mat)
    fracplus = 100*np.size(np.where(mat>0))/(2*matsize)
    fracminus = 100*np.size(np.where(mat<0))/(2*matsize)
    fraczero = 100*np.size(np.where(mat==0))/(2*matsize)
    table = pd.DataFrame([fracplus, fracminus, fraczero],
                         index=[r'$f_{\rho=+1}$',
                                r'$f_{\rho=-1}$',
                                r'$f_{\rho=0}$'],
                         columns = ["% of total entries"])
    return table

@table
def theory_corrmat_value_fractions(thx_corrmat,
                                   theory_threshold:(int, float) = 0):
    mat = thx_corrmat[0].values
    # Initialise array of zeros and set precision to same as FK tables
    newmat = np.zeros((len(mat),len(mat)), dtype=np.float32)
    #coarse graining for comparison
    newmat[mat>=theory_threshold]=1
    newmat[mat<=-theory_threshold]=-1
#    mask = ((mat!=-1) & (mat!=1))
#    mat[mask]=0
    matsize = np.size(mat)
    fracplus = 100*np.size(np.where(newmat>0))/(2*matsize)
    fracminus = 100*np.size(np.where(newmat<0))/(2*matsize)
    fraczero = 100*np.size(np.where(newmat==0))/(2*matsize)
    table = pd.DataFrame([fracplus, fracminus, fraczero],
                         index=[r'$\tilde{f}_{\rho=+1}$',
                                r'$\tilde{f}_{\rho=-1}$',
                                r'$\tilde{f}_{\rho=0}$'],
                         columns = ["% of total entries"])
    return table

@table
def shift_theory_element_comparison(shx_corrmat, thx_corrmat,
                                    theory_threshold:(int, float) = 0):
    #coarse graining for comparison
    thmat = thx_corrmat[0].values
    # Initialise array of zeros and set precision to same as FK tables
    newthmat = np.zeros((len(thmat),len(thmat)), dtype=np.float32)
    newthmat[thmat>=theory_threshold]=1
    newthmat[thmat<=-theory_threshold]=-1
#    mask = ((thmat!=-1) & (thmat!=1))
#    thmat[mask]=0
    shmat = shx_corrmat[0].fillna(0).values
    num_non_zero = np.size(np.where(shmat!=0))/2
    fracsame = 100*np.size(np.where((shmat==newthmat) & (shmat!=0)))/(2*num_non_zero)
    fracdiff = 100*np.size(np.where((shmat!=newthmat) & (shmat!=0)))/(2*num_non_zero)
    table = pd.DataFrame([fracsame, fracdiff],
                         index=['same sign',
                                'different signs'],
                         columns = ["% of total entries (where shift matrix is non-zero)"])
    return table


@table
def theory_corrmat_custom_dataspecs(theory_covmat_custom_dataspecs):
    """Calculates the theory correlation matrix for scale variations
    with variations by process type"""
    mat = theory_corrmat(theory_covmat_custom_dataspecs)
    return mat

@figure
def plot_thcorrmat_heatmap_custom_dataspecs(theory_corrmat_custom_dataspecs, theoryids):
    """Matrix plot of the theory correlation matrix, correlations by process type"""
    l = len(theoryids)
    fig = plot_corrmat_heatmap(theory_corrmat_custom_dataspecs,
                               f"Theory correlation matrix for {l} points")
    return fig

@_check_correct_theory_combination_theoryconfig
def evals_nonzero_basis(allthx_vector, thx_covmat, thx_vector,
                        collected_theoryids,
                        fivetheories:(str, type(None)) = None,
                        seventheories:(str, type(None)) = None,
                        eigenvalue_cutoff:(bool, type(None)) = None,
                        use_analytic:(bool, type(None)) = None):
    def shuffle_list(l, shift):
        i=0
        newlist = l.copy()
        while i <= (shift-1):
            newlist.append(newlist.pop(0))
            i = i + 1
        return newlist
    if eigenvalue_cutoff == True:
        w = None
        v = None
    else:
        orig_matrix = (thx_covmat[0]/(np.outer(thx_vector[0], thx_vector[0])))#.reorder_levels(['Dataset name',
    									#'Experiment name',
    									#'Point'])
        # constructing shift vectors
        diffs = [((thx_vector[0] - scalevarvector)/thx_vector[0])
                                        for scalevarvector in allthx_vector[0]]
        num_pts = len(diffs) + 1
        indexlist = list(diffs[0].index.values)
        procdict = {}
        for index in indexlist:
            name = index[0]
            proc = _process_lookup(name)
            if proc not in list(procdict.keys()):
                procdict[proc] = [name]
            elif name not in procdict[proc]:
                procdict[proc].append(name)
        # creating split diffs with processes separated
        splitdiffs = []
        for process, dslist in procdict.items():
            alldatasets = [y for x in list(procdict.values()) for y in x]
            otherdatasets = [x for x in alldatasets if x not in procdict[process]]
            for diff in diffs:
                splitdiff = diff.copy()
                for ds in otherdatasets:
                    splitdiff.loc[ds] = 0
                splitdiffs.append(splitdiff)
        num_procs = len(procdict)
        if (num_pts == 3) and (num_procs == 2):
            N = (1/4)
            # defining key
            pp1 = splitdiffs[0]
            mm1 = splitdiffs[1]
            pp2 = splitdiffs[2]
            mm2 = splitdiffs[3]
            ###################
            xs = [pp1 + pp2, pp1 + mm2, mm1 + pp2, mm1 + mm2]
        elif (num_pts == 5) and (num_procs == 2)  and (fivetheories == "nobar"):
            N = (1/4)
            # defining key
            pz1 = splitdiffs[0]
            mz1 = splitdiffs[1]
            zp1 = splitdiffs[2]
            zm1 = splitdiffs[3]
            pz2 = splitdiffs[4]
            mz2 = splitdiffs[5]
            zp2 = splitdiffs[6]
            zm2 = splitdiffs[7]
            ###################
            xs = [pz1 + pz2, pz1 + pz2, mz1 + mz2, mz1 + mz2,
                  zp1 + zp2, zp1 + zm2, zm1 + zp2, zm1 + zm2 ]
        elif (num_pts == 5) and (num_procs == 2) and (fivetheories == "bar"):
            N = (1/4)
            # defining key
            pp1 = splitdiffs[0]
            mm1 = splitdiffs[1]
            pm1 = splitdiffs[2]
            mp1 = splitdiffs[3]
            pp2 = splitdiffs[4]
            mm2 = splitdiffs[5]
            pm2 = splitdiffs[6]
            mp2 = splitdiffs[7]
            ###################
            xs = [pp1 + pp2, pp1 + pm2, mm1 + mp2, mm1 + mm2,
                  pm1 + pp2, pm1 + pm2, mp1 + mp2, mp1 + mm2 ]
        elif (num_pts == 7) and (num_procs == 2) and (seventheories != "original"):
            N = (1/6)
            # defining key
            pz1 = splitdiffs[0]
            mz1 = splitdiffs[1]
            zp1 = splitdiffs[2]
            zm1 = splitdiffs[3]
            pp1 = splitdiffs[4]
            mm1 = splitdiffs[5]
            pz2 = splitdiffs[6]
            mz2 = splitdiffs[7]
            zp2 = splitdiffs[8]
            zm2 = splitdiffs[9]
            pp2 = splitdiffs[10]
            mm2 = splitdiffs[11]
            ####################
            xs = [pz1 + pz2, mz1 + mz2, zp1 + zp2, zm1 + zp2, pp1 + pp2,
                  mm1 + pp2, pz1 + pz2, mz1 + mz2, zp1 + zm2, zm1 + zm2,
                  pp1 + mm2, mm1 + mm2]
        elif (num_pts == 9) and (num_procs == 2):
            N = (1/24)
            # defining key
            pz1 = splitdiffs[0]
            mz1 = splitdiffs[1]
            zp1 = splitdiffs[2]
            zm1 = splitdiffs[3]
            pp1 = splitdiffs[4]
            mm1 = splitdiffs[5]
            pm1 = splitdiffs[6]
            mp1 = splitdiffs[7]
            pz2 = splitdiffs[8]
            mz2 = splitdiffs[9]
            zp2 = splitdiffs[10]
            zm2 = splitdiffs[11]
            pp2 = splitdiffs[12]
            mm2 = splitdiffs[13]
            pm2 = splitdiffs[14]
            mp2 = splitdiffs[15]
            ####################
            xs = [ pz1 + pz2, pz1 + pz2, pz1 + pp2, pz1 + pp2, pz1 + pm2, pz1 + pm2,
    	           pp1 + pz2, pp1 + pz2, pp1 + pp2, pp1 + pp2, pp1 + pm2, pp1 + pm2,
                   pm1 + pz2, pm1 + pz2, pm1 + pp2, pm1 + pp2, pm1 + pm2, pm1 + pm2,
                   mz1 + mz2, mz1 + mz2, mz1 + mp2, mz1 + mp2, mz1 + mm2, mz1 + mm2,
                   mp1 + mz2, mp1 + mz2, mp1 + mp2, mp1 + mp2, mp1 + mm2, mp1 + mm2,
                   mm1 + mz2, mm1 + mz2, mm1 + mp2, mm1 + mp2, mm1 + mm2, mm1 + mm2,
                   zm1 + zp2, zm1 + zp2, zm1 + zp2, zm1 + zm2, zm1 + zm2, zm1 + zm2,
                   zp1 + zp2, zp1 + zp2, zp1 + zp2, zp1 + zm2, zp1 + zm2, zp1 + zm2]
        elif (num_pts == 3) and (num_procs != 2):
            if use_analytic == True:
                xs = []
                pps = splitdiffs[::(num_pts-1)]
                mms = shuffle_list(splitdiffs,1)[::(num_pts-1)]
                # the one vector with all pluses
                xs.append(sum(pps))
                # the p vectors with one minus
                for procloc, mm in enumerate(mms):
                    newvec = pps[0].copy()
                    newvec.loc[:]=0
                    subpps = pps.copy()
                    del subpps[procloc]
                    newvec = newvec + sum(subpps) + mm
                    xs.append(newvec)
            else:
                xs = splitdiffs
        elif (num_pts == 5) and (num_procs != 2) and (fivetheories == "nobar"):
            pzs = splitdiffs[::(num_pts-1)]
            mzs = shuffle_list(splitdiffs,1)[::(num_pts-1)]
            zps = shuffle_list(splitdiffs,2)[::(num_pts-1)]
            zms = shuffle_list(splitdiffs,3)[::(num_pts-1)]
            xs = []
            if use_analytic == True:
                xs.append(sum(pzs))
                xs.append(sum(mzs))
                xs.append(sum(zps))
                # the p vectors with one minus
                for procloc, zm in enumerate(zms):
                    newvec = zps[0].copy()
                    newvec.loc[:] = 0
                    subzps = zps.copy()
                    del subzps[procloc]
                    newvec = newvec + sum(subzps) + zm
                    xs.append(newvec)
            else:
                # See Richard notes pg 20, first two vectors are just all the
                #(+,0) and (-,0) elements respectively
                xs.append(sum(pzs))
                xs.append(sum(mzs))
                # Generating the other 2^p vectors
                loccombs = [p for p in product(range(2), repeat=num_procs)]
                for loccomb in loccombs:
                    newvec = pzs[0].copy()
                    newvec.loc[:] = 0
                    for index, entry in enumerate(loccomb):
                        if entry == 0:
                            newvec = newvec + zps[index]
                        elif entry == 1:
                            newvec = newvec + zms[index]
                    xs.append(newvec)
        elif (num_pts == 5) and (num_procs != 2) and (fivetheories == "bar"):
            pps = splitdiffs[::(num_pts-1)]
            mms = shuffle_list(splitdiffs,1)[::(num_pts-1)]
            pms = shuffle_list(splitdiffs,2)[::(num_pts-1)]
            mps = shuffle_list(splitdiffs,3)[::(num_pts-1)]
            xs = []
            if use_analytic == True:
                xs.append(sum(pps))
                xs.append(sum(mps))
                # the 2p vectors with one minus
                for procloc, pm in enumerate(pms):
                    newvec = pms[0].copy()
                    newvec.loc[:] = 0
                    subpps = pps.copy()
                    del subpps[procloc]
                    newvec = newvec + sum(subpps) + pm
                    xs.append(newvec)
                for procloc, mm in enumerate(mms):
                    newvec = mms[0].copy()
                    newvec.loc[:] = 0
                    submps = mps.copy()
                    del submps[procloc]
                    newvec = newvec + sum(submps) + mm
                    xs.append(newvec)
            else:
                loccombs = [p for p in product(range(2), repeat=num_procs)]
                for loccomb in loccombs:
                    newvec = pps[0].copy()
                    newvec.loc[:] = 0
                    for index, entry in enumerate(loccomb):
                        if entry == 0:
                            newvec = newvec + pps[index]
                        elif entry == 1:
                            newvec = newvec + pms[index]
                    xs.append(newvec)
                for loccomb in loccombs:
                    newvec = pps[0].copy()
                    newvec.loc[:] = 0
                    for index, entry in enumerate(loccomb):
                        if entry == 0:
                            newvec = newvec + mps[index]
                        elif entry == 1:
                            newvec = newvec + mms[index]
                    xs.append(newvec)
        elif (num_pts == 7) and (num_procs != 2) and (seventheories != "original"):
            pzs = splitdiffs[::(num_pts-1)]
            mzs = shuffle_list(splitdiffs,1)[::(num_pts-1)]
            zps = shuffle_list(splitdiffs,2)[::(num_pts-1)]
            zms = shuffle_list(splitdiffs,3)[::(num_pts-1)]
            pps = shuffle_list(splitdiffs,4)[::(num_pts-1)]
            mms = shuffle_list(splitdiffs,5)[::(num_pts-1)]
            xs = []
            if use_analytic == True:
                # 3pt-like part
                xs.append(sum(pps))
                # the p vectors with one minus
                for procloc, mm in enumerate(mms):
                    newvec = pps[0].copy()
                    newvec.loc[:]=0
                    subpps = pps.copy()
                    del subpps[procloc]
                    newvec = newvec + sum(subpps) + mm
                    xs.append(newvec)
                # 5pt-like part
                xs.append(sum(pzs))
                xs.append(sum(mzs))
                xs.append(sum(zps))
                # the p vectors with one minus
                for procloc, zm in enumerate(zms):
                    newvec = zps[0].copy()
                    newvec.loc[:] = 0
                    subzps = zps.copy()
                    del subzps[procloc]
                    newvec = newvec + sum(subzps) + zm
                    xs.append(newvec)
            else:
                # 3pt-like part
                loccombs = [p for p in product(range(2), repeat=num_procs)]
                for loccomb in loccombs:
                    newvec = pzs[0].copy()
                    newvec.loc[:] = 0
                    for index, entry in enumerate(loccomb):
                        if entry == 0:
                            newvec = newvec + pps[index]
                        elif entry == 1:
                            newvec = newvec + mms[index]
                    xs.append(newvec)
                # 5pt-like part
                xs.append(sum(pzs))
                xs.append(sum(mzs))
                # Generating the other 2^p vectors
                loccombs = [p for p in product(range(2), repeat=num_procs)]
                for loccomb in loccombs:
                    newvec = pzs[0].copy()
                    newvec.loc[:] = 0
                    for index, entry in enumerate(loccomb):
                        if entry == 0:
                            newvec = newvec + zps[index]
                        elif entry == 1:
                            newvec = newvec + zms[index]
                    xs.append(newvec)
        elif (num_pts == 9) and (num_procs != 2):
            pzs = splitdiffs[::(num_pts-1)]
            mzs = shuffle_list(splitdiffs,1)[::(num_pts-1)]
            zps = shuffle_list(splitdiffs,2)[::(num_pts-1)]
            zms = shuffle_list(splitdiffs,3)[::(num_pts-1)]
            pps = shuffle_list(splitdiffs,4)[::(num_pts-1)]
            mms = shuffle_list(splitdiffs,5)[::(num_pts-1)]
            pms = shuffle_list(splitdiffs,6)[::(num_pts-1)]
            mps = shuffle_list(splitdiffs,7)[::(num_pts-1)]
            xs = []
            if use_analytic == True:
                xs.append(sum(pps))
                xs.append(sum(mps))
                xs.append(sum(zps))
                for procloc, zm in enumerate(zms):
                    newvec = zps[0].copy()
                    newvec.loc[:] = 0
                    subzps = zps.copy()
                    del subzps[procloc]
                    newvec = newvec + sum(subzps) + zm
                    xs.append(newvec)
                for procloc, pm in enumerate(pms):
                    newvec = pps[0].copy()
                    newvec.loc[:] = 0
                    subpps = pps.copy()
                    del subpps[procloc]
                    newvec = newvec + sum(subpps) + pm
                    xs.append(newvec)
                for procloc, mm in enumerate(mms):
                    newvec = mps[0].copy()
                    newvec.loc[:] = 0
                    submps = mps.copy()
                    del submps[procloc]
                    newvec = newvec + sum(submps) + mm
                    xs.append(newvec)
                for procloc, pz in enumerate(pzs):
                    newvec = pps[0].copy()
                    newvec.loc[:] = 0
                    subpps = pps.copy()
                    del subpps[procloc]
                    newvec = newvec + sum(subpps) + pz
                    xs.append(newvec)
                for procloc, mz in enumerate(mzs):
                    newvec = mps[0].copy()
                    newvec.loc[:] = 0
                    submps = mps.copy()
                    del submps[procloc]
                    newvec = newvec + sum(submps) + mz
                    xs.append(newvec)
            else:
                # Generating first 2^p vectors
                loccombs = [p for p in product(range(2), repeat=num_procs)]
                for loccomb in loccombs:
                    newvec = pzs[0].copy()
                    newvec.loc[:] = 0
                    for index, entry in enumerate(loccomb):
                        if entry == 0:
                            newvec = newvec + zps[index]
                        elif entry == 1:
                            newvec = newvec + zms[index]
                    xs.append(newvec)
                loccombs2 = [p for p in product(range(3), repeat=num_procs)]
                for loccomb2 in loccombs2:
                    newvec = pzs[0].copy()
                    newvec.loc[:] = 0
                    for index, entry in enumerate(loccomb2):
                        if entry == 0:
                            newvec = newvec + pzs[index]
                        elif entry == 1:
                            newvec = newvec + pps[index]
                        elif entry == 2:
                            newvec = newvec + pms[index]
                    xs.append(newvec)
                for loccomb2 in loccombs2:
                    newvec = pzs[0].copy()
                    newvec.loc[:] = 0
                    for index, entry in enumerate(loccomb2):
                        if entry == 0:
                            newvec = newvec + mzs[index]
                        elif entry == 1:
                            newvec = newvec + mps[index]
                        elif entry == 2:
                            newvec = newvec + mms[index]
                    xs.append(newvec)
        A = pd.concat(xs, axis=1)
        if num_procs == 2:
            covmat = N*A.dot(A.T)
        else:
            covmat = orig_matrix
        ys = [x/np.linalg.norm(x) for x in xs]
        for i in range(1, len(xs)):
            for j in range(0,i):
                ys[i] = ys[i] - (ys[i].T.dot(ys[j]))[0][0]*ys[j]/np.linalg.norm(ys[j])
                ys[i] = ys[i]/np.linalg.norm(ys[i])
        P = pd.concat(ys, axis=1)
       # P = scipy.linalg.orth(A)
        projected_matrix = (P.T).dot(covmat.dot(P))
        w, v_projected = la.eigh(projected_matrix)
        v = P.dot(v_projected)
    return w, v

def theory_shift_test(thx_covmat, shx_vector, thx_vector, evals_nonzero_basis,
		     eigenvalue_cutoff:(bool, type(None)) = None):
    if eigenvalue_cutoff == True:
        matrix = thx_covmat[0]/(np.outer(thx_vector[0], thx_vector[0]))
        w, v = la.eigh(matrix)
    else:
        w, v = evals_nonzero_basis
    # Sorting real part of eigenvalues
    w = np.real(w)
    v = np.real(v)
    sort_indices = np.argsort(w)
    w = w[sort_indices]
    v = v[:, sort_indices]
    w_max = w[np.argmax(w)]
    f = -shx_vector[0].values.T[0]
    all_projectors = np.sum(f*v.T, axis=1)
#    if num_evals is not None:
#        w_nonzero = w[-num_evals:]
#        nonzero_locs = range(len(w)-num_evals, len(w))
#    elif evalue_cutoff is not None:
#        w_nonzero = w[w>evalue_cutoff*w_max]
#        nonzero_locs = np.nonzero(w>evalue_cutoff*w_max)[0]
    if eigenvalue_cutoff == True:
        mod_larg_neg_eval = np.abs(w[0])
        nonzero_locs = np.nonzero(w>10*mod_larg_neg_eval)[0]
        w_nonzero = []
        for loc in nonzero_locs:
            if loc >=0:
                w_nonzero.append(w[loc])
    # ^ taking 0th element to extract list from tuple
    else:
        nonzero_locs = range(len(w))
        w_nonzero = w[nonzero_locs]
    v_nonzero = []
    for loc in nonzero_locs:
        if loc >=0:
            v_nonzero.append(v[:,loc])
    projectors = np.sum(f*v_nonzero, axis=1)
    # Initialise array of zeros and set precision to same as FK tables
    projected_evectors = np.zeros((len(projectors), (len(f))), dtype=np.float32)
    for i in range(len(projectors)):
        projected_evectors[i] = projectors[i]*v_nonzero[i]
    fmiss = f - np.sum(projected_evectors, axis=0)
    return w_nonzero, v_nonzero, projectors, f, fmiss, w_max, w, all_projectors

def cutoff(theory_shift_test, eigenvalue_cutoff:(bool, type(None)) = None,
           use_analytic:(bool, type(None)) = None):
    if eigenvalue_cutoff == True:
        cutoff = "10 times modulus of largest 'negative' eigenvalue"
    else:
        cutoff = "Eigenvalues determined by projection onto space of non-zero eigenvalues."
    if use_analytic == True:
        cutoff = cutoff + "\n Linearly independent vectors determined analytically"
    print(f"cutoff = {cutoff}")
    return cutoff

@table
def theory_covmat_eigenvalues(theory_shift_test):
    w_nonzero, v_nonzero, projectors = theory_shift_test[:3]
    s_scrambled = np.sqrt(np.abs(w_nonzero))
    projectors_scrambled = np.ndarray.tolist(projectors)
    ratio_scrambled = projectors_scrambled/s_scrambled
    table = pd.DataFrame([s_scrambled[::-1], projectors_scrambled[::-1], ratio_scrambled[::-1]],
         		index = [r'$s_a$', r'$\delta_a$', r'$\delta_a/s_a$'])
    return table

def efficiency(theory_shift_test):
    f = theory_shift_test[3]
    fmiss = theory_shift_test[4]
    fmod = np.sqrt(np.sum(f**2))
    fmiss_mod = np.sqrt(np.sum(fmiss**2))
    efficiency = 1 - fmiss_mod/fmod
    print(f"efficiency = {efficiency}")
    return efficiency

def maxrat(theory_shift_test):
    f = theory_shift_test[3]
    fmiss = theory_shift_test[4]
    maxrat = np.max(np.abs(fmiss))/np.max(np.abs(f))
#    print(f"maxrat = {maxrat}")
    return maxrat

def validation_theory_chi2(theory_shift_test):
    projectors = theory_shift_test[2]
    evals = theory_shift_test[0]
    ratio = projectors/np.sqrt(np.abs(evals))
    th_chi2 = 1/len(evals)*np.sum(ratio**2)
    print(f"Theory chi2 = {th_chi2}")
    return th_chi2

@figure
def projector_eigenvalue_ratio(theory_shift_test,
                               eigenvalue_cutoff:(bool, type(None)) = None):
    surviving_evals = theory_shift_test[0][::-1]
    all_projectors = theory_shift_test[7][::-1]
    all_evals = theory_shift_test[6][::-1]
    ratio = np.abs(all_projectors)/np.sqrt(np.abs(all_evals))
    # Initialise array of zeros and set precision to same as FK tables
    masked_evals = np.zeros((len(all_evals)), dtype=np.float32)
    for loc, eval in enumerate(all_evals):
        if eval in surviving_evals:
            masked_evals[loc] = eval
  #  num_evals_ignored = len(all_evals)-len(surviving_evals)
  #  # Ordering eigenvalues and their projectors at random
  #  randomise = np.arange(len(evals))
  #  np.random.shuffle(randomise)
  #  evals = np.asarray(evals)[randomise]
  #  projectors = projectors[randomise]
  #  ratio = ratio[randomise]
     # Ordering according to shift vector
    mask = np.argsort(np.abs(all_projectors))[::-1]
    all_evals = np.asarray(all_evals)[mask]
    all_projectors = all_projectors[mask]
    ratio = ratio[mask]
    masked_evals = masked_evals[mask]
    fig, (ax1, ax2) = plt.subplots(2, figsize=(5,5))
    ax1.plot(np.abs(all_projectors), 'o', label = r'|$\delta_a$|')
    ax1.plot(np.sqrt(np.abs(all_evals)), 'o', label = r'$|s_a|$')
    ax1.plot(np.sqrt(np.abs(masked_evals)), 'o', label = r'surviving $|s_a|$', color='k')
    ax2.plot(ratio, 'o', color="red")
    ax1.set_title(f"Number of surviving eigenvalues = {len(surviving_evals)}", fontsize=10)
    ax1.set_xlabel("a", fontsize=20)
    ax1.set_yscale('log')
    ax2.set_yscale('log')
    if eigenvalue_cutoff == True:
        ax1.set_xscale('log')
        ax2.set_xscale('log')
#    ax1.set_ylim([all_evals[np.argmin(np.sqrt(np.abs(all_evals)))],
#		all_evals[np.argmax(np.sqrt(np.abs(all_evals)))]])
    ax1.legend()
  #  ax1.axvline(x=num_evals_ignored, color='k')
    ax2.axhline(y=3, color='k', label=r'|$\delta_a$/$s_a$| = 3')
    ax2.legend()
    ax2.set_ylabel(r"|$\delta_a$/$s_a$|")
    print(f"Subspace dimension = {len(all_evals)}")
    return fig

@figure
def shift_diag_cov_comparison(shx_vector, thx_covmat, thx_vector):
    matrix = thx_covmat[0]/(np.outer(thx_vector[0], thx_vector[0]))
    fnorm = -shx_vector[0]
    sqrtdiags = np.sqrt(np.diag(matrix))
    fig, ax = plt.subplots(figsize=(20,10))
    ax.plot(sqrtdiags*100, '.-', label="Theory", color = "red")
    ax.plot(-sqrtdiags*100, '.-', color = "red")
    ax.plot(fnorm.values*100, '.-', label="NNLO-NLO Shift", color = "black")
    ticklocs, ticklabels = matrix_plot_labels(matrix)
    plt.xticks(ticklocs, ticklabels, rotation=45, fontsize=20)
    ax.set_ylabel("% of central theory", fontsize=20)
    ax.legend(fontsize=20)
    return fig

@figure
def plot_shift_scaleavg_comparison(shx_vector, thx_vector,
                                   allthx_vector, thx_covmat):
    diffs = [((thx_vector[0] - scalevarvector)/thx_vector[0])
                                        for scalevarvector in allthx_vector[0]]
 #   theoryconcat = pd.concat((pd.concat(allthx_vector[0], axis=1),
 #                             thx_vector[0]), axis=1)
 #   avgtheory = theoryconcat.mean(axis=1)
    diffsconcat = pd.concat(diffs, axis=1)
    avgdiffs = diffsconcat.mean(axis=1)
    fig, ax = plt.subplots(figsize=(20,10))
    ax.plot(100*avgdiffs.values, '.-',
            label=r"Average of $\Delta$s",color = "blue")
    ax.plot(-100*shx_vector[0].values, '.-', label="NNLO-NLO shift", color = "black")
    ticklocs, ticklabels = matrix_plot_labels(thx_covmat[0])
    plt.xticks(ticklocs, ticklabels, rotation=45, fontsize=20)
    ax.set_ylabel("% of central theory", fontsize=20)
    ax.legend(fontsize=20)
    return fig




=======
    return pd.DataFrame(mat, columns=index, index=index)
>>>>>>> 8ec706d7
<|MERGE_RESOLUTION|>--- conflicted
+++ resolved
@@ -70,7 +70,6 @@
         "Choice of input theories does not correspond to a valid "
         "prescription for theory covariance matrix calculation")
 
-<<<<<<< HEAD
 collected_theoryids = collect('theoryids', 
 			['theoryconfig',])
 
@@ -95,12 +94,8 @@
               "Invalid choice of method for removing shift correlation matrix "
               "elements. Please choose 1 or 2.")
 
-def datasets_index_byprocess(experiments_index):
-    """Return an empy dataframe with index
-=======
 def dataset_index_byprocess(experiments_index):
     """Return a multiindex with index
->>>>>>> 8ec706d7
        per dataset per point, ordered by process"""
     dsnames = []
     ids = experiments_index.get_level_values("id")
@@ -109,11 +104,7 @@
     processnames = [_process_lookup(dsname) for dsname in dsnames]
     experiments_index.droplevel(level="experiment")
     newindex = pd.MultiIndex.from_arrays([processnames, dsnames, ids],
-<<<<<<< HEAD
 				names = ("process", "dataset", "id"))
-=======
-                                names = ("process", "dataset", "id"))
->>>>>>> 8ec706d7
     return newindex
 
 def make_scale_var_covmat(predictions):
@@ -710,18 +701,6 @@
                                   abs_chi2_data_diagtheory_dataset)
 
 def matrix_plot_labels(df):
-<<<<<<< HEAD
-    dslabels = [x[0] for x in df.columns]
-    points = [x[1] for x in df.columns]
-    unique_ds = []
-    unique_ds.append([dslabels[0],points[0]])
-    for x in range(len(dslabels)-1):
-        if dslabels[x+1] != dslabels[x]:
-            unique_ds.append([dslabels[x+1],x+1])
-    ticklabels = [unique_ds[x][0] for x in range(len(unique_ds))]
-    startlocs = [unique_ds[x][1] for x in range(len(unique_ds))]
-    startlocs += [len(dslabels)]
-=======
     """Returns the tick locations and labels based on a dataframe
     to be plotted. The dataframe is assumed to be multiindexed by
     (process, dataset, points) or else (dataset, points). The tick
@@ -744,7 +723,6 @@
     ticklabels = [unique_ds[x][0] for x in range(len(unique_ds))]
     startlocs = [unique_ds[x][1] for x in range(len(unique_ds))]
     startlocs += [len(labels)]
->>>>>>> 8ec706d7
     ticklocs = [0 for x in range(len(startlocs)-1)]
     for i in range(len(startlocs)-1):
         ticklocs[i] = 0.5*(startlocs[i+1]+startlocs[i])
@@ -1241,14 +1219,12 @@
         theory_vectors.append(pd.DataFrame(theoryvector, index=index))
     return theory_vectors
 
-<<<<<<< HEAD
 
 @figure
 def plot_matched_datasets_shift_matrix(matched_datasets_shift_matrix):
     """Heatmap plot of matched_datasets_shift_matrix"""
     return plot_covmat_heatmap(matched_datasets_shift_matrix,
-
-    "Shift outer product matrix")
+	 "Shift outer product matrix")
 
 @table
 def matched_datasets_shift_matrix_correlations(matched_datasets_shift_matrix):
@@ -2008,7 +1984,7 @@
     ax.plot(sqrtdiags*100, '.-', label="Theory", color = "red")
     ax.plot(-sqrtdiags*100, '.-', color = "red")
     ax.plot(fnorm.values*100, '.-', label="NNLO-NLO Shift", color = "black")
-    ticklocs, ticklabels = matrix_plot_labels(matrix)
+    ticklocs, ticklabels, startlocs = matrix_plot_labels(matrix)
     plt.xticks(ticklocs, ticklabels, rotation=45, fontsize=20)
     ax.set_ylabel("% of central theory", fontsize=20)
     ax.legend(fontsize=20)
@@ -2028,7 +2004,7 @@
     ax.plot(100*avgdiffs.values, '.-',
             label=r"Average of $\Delta$s",color = "blue")
     ax.plot(-100*shx_vector[0].values, '.-', label="NNLO-NLO shift", color = "black")
-    ticklocs, ticklabels = matrix_plot_labels(thx_covmat[0])
+    ticklocs, ticklabels, startlocs = matrix_plot_labels(thx_covmat[0])
     plt.xticks(ticklocs, ticklabels, rotation=45, fontsize=20)
     ax.set_ylabel("% of central theory", fontsize=20)
     ax.legend(fontsize=20)
@@ -2037,6 +2013,3 @@
 
 
 
-=======
-    return pd.DataFrame(mat, columns=index, index=index)
->>>>>>> 8ec706d7
