--- conflicted
+++ resolved
@@ -739,19 +739,12 @@
                             linscale=10,
                             vmin=-100*matrix.max(),
                             vmax=100*matrix.max()))
-<<<<<<< HEAD
-    fig.colorbar(matrixplot, label="% of data")
-    ax.set_title(title)
-    ticklocs, ticklabels = matrix_plot_labels(newdf)
-    plt.xticks(ticklocs, ticklabels, rotation=30, ha="right")
-=======
     cbar=fig.colorbar(matrixplot)
     cbar.set_label(label="% of data", fontsize=20)
     cbar.ax.tick_params(labelsize=20)
     ax.set_title(title, fontsize=25)
     ticklocs, ticklabels, startlocs = matrix_plot_labels(df)
     plt.xticks(ticklocs, ticklabels, rotation=30, ha="right", fontsize=20)
->>>>>>> 323d3e5a
     plt.gca().xaxis.tick_bottom()
     plt.yticks(ticklocs, ticklabels, fontsize=20)
     ax.vlines(startlocs, 0, len(matrix), linestyles='dashed')
@@ -788,18 +781,11 @@
     matrix = newdf.values
     fig, ax = plt.subplots(figsize=(15,15))
     matrixplot = ax.matshow(matrix, cmap=cm.Spectral_r, vmin=-1, vmax=1)
-<<<<<<< HEAD
-    fig.colorbar(matrixplot)
-    ax.set_title(title)
-    ticklocs, ticklabels = matrix_plot_labels(newdf)
-    plt.xticks(ticklocs, ticklabels, rotation=30, ha="right")
-=======
     cbar=fig.colorbar(matrixplot)
     cbar.ax.tick_params(labelsize=20)
     ax.set_title(title, fontsize=25)
     ticklocs, ticklabels, startlocs = matrix_plot_labels(df)
     plt.xticks(ticklocs, ticklabels, rotation=30, ha="right", fontsize=20)
->>>>>>> 323d3e5a
     plt.gca().xaxis.tick_bottom()
     plt.yticks(ticklocs, ticklabels, fontsize=20)
     ax.vlines(startlocs, 0, len(matrix), linestyles='dashed')
