--- conflicted
+++ resolved
@@ -920,21 +920,9 @@
     ):
         """
         Return the theory covariance matrix used in the fit.
-<<<<<<< HEAD
-        Possible contributions are : scale variation covmat;
-        general user covmat provided via ``use_user_uncertainties``
-        flag in ``theorycovmatconfig`` in the runcard. See 
-        documentation for details.
-        """
-
-        from validphys.theorycovariance.construction import total_theory_covmat
-=======
         """
         from validphys.theorycovariance.construction import theory_covmat_custom_fitting
-
-        f = theory_covmat_custom_fitting
->>>>>>> 0b329724
-
+        
         f = total_theory_covmat
         
         @functools.wraps(f)
