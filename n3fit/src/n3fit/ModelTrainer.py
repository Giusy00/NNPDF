--- conflicted
+++ resolved
@@ -555,12 +555,8 @@
             activations=activation_per_layer,
             layer_type=layer_type,
             flav_info=self.flavinfo,
-<<<<<<< HEAD
             fitbasis=self.fitbasis,
-            seed=self.NNseed,
-=======
             seed=seed,
->>>>>>> 406b39d9
             initializer_name=initializer,
             dropout=dropout,
             regularizer=regularizer,
