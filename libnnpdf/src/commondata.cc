// $Id: commondata.cc 639 2013-03-25 19:08:38Z s1044006 $
//
// NNPDF++ 2012
//
// Authors: Nathan Hartland,  n.p.hartland@ed.ac.uk
//          Stefano Carrazza, stefano.carrazza@mi.infn.it
//          Luigi Del Debbio, luigi.del.debbio@ed.ac.uk

#include <iostream>
#include <fstream>
#include <iomanip>
#include <vector>
#include <string>
#include <cstdlib>
#include <sstream>
#include <cmath>
#include <sys/stat.h>
#include <stdio.h>
#include <utility>
#include <gsl/gsl_math.h>
#include <gsl/gsl_eigen.h>

#include "NNPDF/common.h"
#include "NNPDF/commondata.h"
#include "NNPDF/randomgenerator.h"

namespace NNPDF
{

  // Kinematics type labels
  const CommonData::kinMap CommonData::kinLabel_latex = {
    { "DIS",        {"$x$","$Q^2 (GeV^2)$","$y$"}},
    { "DYP",        {"$y$","$M^2 (GeV^2)$","$\\sqrt{s} (GeV)$"}},
    { "JET",        {"$\\eta$","$p_T^2 (GeV^2)$","$\\sqrt{s} (GeV)$"}},
    { "DIJET",      {"\\eta","$\\m_{1,2} (GeV)","$\\sqrt{s} (GeV)"}},
    { "PHT",        {"$\\eta_\\gamma$","$E_{T,\\gamma}^2 (GeV^2)$","$\\sqrt{s} (GeV)$"}},
    { "INC",        {"$0$","$\\mu^2 (GeV^2)$","$\\sqrt{s} (GeV)$"}},
    { "EWK_RAP",    {"$\\eta/y$","$M^2 (GeV^2)$","$\\sqrt{s} (GeV)$"}},
    { "EWK_PT",     {"$p_T$ (GeV)","$M^2 (GeV^2)$","$\\sqrt{s} (GeV)$"}},
    { "EWK_PTRAP",  {"$\\eta/y$","$p_T^2 (GeV^2)$","$\\sqrt{s} (GeV)$"}},
    { "EWK_MLL",    {"$M_{ll} (GeV)$","$M_{ll}^2 (GeV^2)$","$\\sqrt{s} (GeV)$"}},
    { "EWJ_RAP",    {"$\\eta/y$","$M^2 (GeV^2)$","$\\sqrt{s} (GeV)$"}},
    { "EWJ_PT",     {"$p_T (GeV)$","$M^2 (GeV^2)$","$\\sqrt{s} (GeV)$"}},
    { "EWJ_PTRAP",  {"$\\eta/y$","$p_T^2 (GeV^2)$","$\\sqrt{s} (GeV)$"}},
    { "EWJ_JRAP",   {"$\\eta/y$","$M^2 (GeV^2)$","$\\sqrt{s} (GeV)$"}},
    { "EWJ_JPT",    {"$p_T (GeV)$","$M^2 (GeV^2)$","$\\sqrt{s} (GeV)$"}},
    { "EWJ_MLL",    {"$M_{ll} (GeV)$","$M_{ll}^2 (GeV^2)$","$\\sqrt{s} (GeV)$"}},
    { "HQP_YQQ",    {"$y^{QQ}$","$\\mu^2 (GeV^2)$","$\\sqrt{s} (GeV)$"}},
    { "HQP_MQQ",    {"$M^{QQ} (GeV)$","$\\mu^2 (GeV^2)$","$\\sqrt{s} (GeV)$"}},
    { "HQP_PTQQ",   {"$p_T^{QQ} (GeV)$","$\\mu^2 (GeV^2)$","$\\sqrt{s} (GeV)$"}},
    { "HQP_YQ",     {"$y^Q$","$\\mu^2 (GeV^2)$","$\\sqrt{s} (GeV)$"}},
    { "HQP_PTQ",    {"$p_T^Q (GeV)$","$\\mu^2 (GeV^2)$","$\\sqrt{s} (GeV)$"}},
    { "HIG_RAP",    {"$y$","$M_H^2 (GeV^2)$","$\\sqrt{s} (GeV)$"}},
    { "SIA" ,       {"$z$", "$Q^2 (GeV^2)$", "$y$"}},
    { "LATTICE",    {"$z$", "$P_z^2 (GeV^2)$", "$\\mu_R^2 (GeV^2)$"}}
  };

  const CommonData::kinMap CommonData::kinLabel = {
    { "DIS",        {"x","Q2","y"}},
    { "DYP",        {"y","M2","sqrts"}},
    { "JET",        {"eta","p_T2","sqrts"}},
    { "DIJET",      {"eta","m_12","sqrts"}},
    { "PHT",        {"eta_gamma","E_{T,gamma}2","sqrts"}},
    { "INC",        {"0","mu2","sqrts"}},
    { "EWK_RAP",    {"etay","M2","sqrts"}},
    { "EWK_PT",     {"p_T","M2","sqrts"}},
    { "EWK_PTRAP",  {"etay","p_T2","sqrts"}},
    { "EWK_MLL",    {"M_ll","M_ll2","sqrts"}},
    { "EWJ_RAP",    {"etay","M2","sqrts"}},
    { "EWJ_PT",     {"p_T","M2","sqrt(s)"}},
    { "EWJ_PTRAP",  {"etay","p_T2","sqrts"}},
    { "EWJ_JRAP",   {"etay","M2","sqrts"}},
    { "EWJ_JPT",    {"p_T","M2","sqrts"}},
    { "EWJ_MLL",    {"M_ll","M_ll2","sqrts"}},
    { "HQP_YQQ",    {"yQQ","mu2","sqrts"}},
    { "HQP_MQQ",    {"MQQ","mu2","sqrts"}},
    { "HQP_PTQQ",   {"p_TQQ","mu2","sqrts"}},
    { "HQP_YQ",     {"yQ","mu2","sqrts"}},
    { "HQP_PTQ",    {"p_TQ","mu2","sqrts"}},
    { "HIG_RAP",    {"y","M_H2","sqrts"}},
    { "SIA" ,       {"z", "Q2", "y"}}
  };


  // Generate a dataInfo struct given a target filename
  dataInfo genInfoStruct(std::string const& targetfile, std::string const& sysfile)
  {
    // Open commondata file
    std::ifstream datafile;
    datafile.open(targetfile.c_str());

    if (!datafile.good())
      throw std::invalid_argument("genInfoStruct: Cannot read commondata file from: " + targetfile);

    // Read metadata
    std::string SetName;
    int nSys, nData;

    datafile >> SetName
    >> nSys
    >> nData;

    datafile.close();

    // Setup info struct
    const dataInfo infoStruct = {
      nData,
      nSys,
      SetName,
      targetfile,
      sysfile
    };

    return infoStruct;
  }

  std::string extractSysID(std::string const& sysfile)
  {
    const std::string sysid = sysfile.substr(sysfile.find_last_of("_")+1, sysfile.length()-4-sysfile.find_last_of("_")-1).c_str();
    return sysid;
  }

  // Helper function to parse strings into SYSTYPES
  sysType parseSYS(std::string const& str)
  {
    if (str.compare("ADD") == 0) return ADD;
    else if (str.compare("MULT") == 0) return MULT;
    else
      throw std::invalid_argument("parseSYS: Unrecognised systematic: " + str);

    return MULT;
  }

  // CommonData base class constructor
  CommonData::CommonData(dataInfo const& info):
  fSetName(info.SetName),
  fNData(info.nData),
  fData(new double[fNData]),
  fProc(new std::string[fNData]),
  fKin1(new double[fNData]),
  fKin2(new double[fNData]),
  fKin3(new double[fNData]),
  fNSys(info.nSys),
  fSysId(extractSysID(info.systypeFile)),
  fStat(new double[fNData]),
  fSys(new sysError*[fNData])
  {
    get_logger() << std::endl << "-- Reading COMMONDATA for Dataset: " << fSetName<<std::endl;

    get_logger() << "nData: "<<fNData
           <<" nSys: "<<fNSys
           <<std::endl;

    // Initialise arrays
    for (int i=0; i<fNData; i++)
    {
      fData[i] = std::numeric_limits<double>::quiet_NaN();
      fKin1[i] = std::numeric_limits<double>::quiet_NaN();
      fKin2[i] = std::numeric_limits<double>::quiet_NaN();
      fKin3[i] = std::numeric_limits<double>::quiet_NaN();
      fStat[i] = std::numeric_limits<double>::quiet_NaN();
      fProc[i] = "";
      fSys[i] = new sysError[fNSys];
    }

    // Read commondata
    ReadData(info.targetFile, info.systypeFile);
    Verify();
  }

  // CommonData base class constructor
  CommonData::CommonData(dataInfoRaw const& info):
  fSetName(info.SetName),
  fNData(info.nData),
  fData(new double[fNData]),
  fProc(new std::string[fNData]),
  fKin1(new double[fNData]),
  fKin2(new double[fNData]),
  fKin3(new double[fNData]),
  fNSys(info.nSys),
  fSysId("DEFAULT"),
  fStat(new double[fNData]),
  fSys(new sysError*[fNData])
  {
    get_logger() << std::endl << "-- Reading COMMONDATA for Dataset: " << fSetName<<std::endl;

    get_logger() << "nData: "<<fNData
              <<" nSys: "<<fNSys
              <<std::endl;

    VerifyProc(info.ProcType);

    // Initialise arrays
    for (int i=0; i<fNData; i++)
    {
      fData[i] = std::numeric_limits<double>::quiet_NaN();
      fKin1[i] = std::numeric_limits<double>::quiet_NaN();
      fKin2[i] = std::numeric_limits<double>::quiet_NaN();
      fKin3[i] = std::numeric_limits<double>::quiet_NaN();
      fStat[i] = std::numeric_limits<double>::quiet_NaN();
      fProc[i] = info.ProcType;
      fSys[i] = new sysError[fNSys];
    }
  }

  // CommonData copy constructor
  CommonData::CommonData(const CommonData& set):
  fSetName(set.fSetName),
  fNData(set.fNData),
  fData(new double[fNData]),
  fProc(new std::string[fNData]),
  fKin1(new double[fNData]),
  fKin2(new double[fNData]),
  fKin3(new double[fNData]),
  fNSys(set.fNSys),
  fSysId(set.fSysId),
  fStat(new double[fNData]),
  fSys(new sysError*[fNData])
  {
    // Setup masked data
    for (int i = 0; i < fNData; i++)
    {
      fData[i] = set.fData[i];
      fStat[i] = set.fStat[i];

      fSys[i] = new sysError[fNSys];

      fKin1[i] = set.fKin1[i];
      fKin2[i] = set.fKin2[i];
      fKin3[i] = set.fKin3[i];

      fProc[i] = set.fProc[i];
      VerifyProc(fProc[i]);

      for (int l = 0; l < fNSys; l++)
        fSys[i][l] = set.fSys[i][l];
    }

    Verify();
  }


  void swap(CommonData & lhs, CommonData & rhs) {
    using std::swap;
    swap(lhs.fSetName, rhs.fSetName);
    swap(lhs.fNData, rhs.fNData);
    swap(lhs.fData, rhs.fData);
    swap(lhs.fProc, rhs.fProc);
    swap(lhs.fKin1, rhs.fKin1);
    swap(lhs.fKin2, rhs.fKin2);
    swap(lhs.fKin3, rhs.fKin3);
    swap(lhs.fNSys, rhs.fNSys);
    swap(lhs.fSysId, rhs.fSysId);
    swap(lhs.fStat, rhs.fStat);
    swap(lhs.fSys, rhs.fSys);
  }

  CommonData & CommonData::operator =(CommonData other){
    using std::swap;
    swap(*this, other);
    return *this;
  }


  CommonData::CommonData(CommonData&& other):
  fSetName(std::string()),
  fNData(0), //Set this to maintain the class invariant
  fData(nullptr),
  fProc(nullptr),
  fKin1(nullptr),
  fKin2(nullptr),
  fKin3(nullptr),
  fNSys(0),
  fSysId("-1"),
  fStat(nullptr),
  fSys(nullptr)
  {
      using std::swap;
      swap(*this, other);
      Verify();
  }

  // CommonData masked copy constructor
  CommonData::CommonData(const CommonData& set, std::vector<int> const& mask):
  fSetName(set.fSetName),
  fNData(mask.size()),
  fData(new double[fNData]),
  fProc(new std::string[fNData]),
  fKin1(new double[fNData]),
  fKin2(new double[fNData]),
  fKin3(new double[fNData]),
  fNSys(set.fNSys),
  fSysId(set.fSysId),
  fStat(new double[fNData]),
  fSys(new sysError*[fNData])
  {
    // Setup masked data
    for (int i = 0; i < fNData; i++)
    {
      fData[i] = set.fData[mask[i]];
      fStat[i] = set.fStat[mask[i]];

      fSys[i] = new sysError[fNSys];

      fKin1[i] = set.fKin1[mask[i]];
      fKin2[i] = set.fKin2[mask[i]];
      fKin3[i] = set.fKin3[mask[i]];

      fProc[i] = set.fProc[mask[i]];
      VerifyProc(fProc[i]);

      for (int l = 0; l < fNSys; l++)
        fSys[i][l] = set.fSys[mask[i]][l];
    }

    Verify();
  }

  // Destructor
  CommonData::~CommonData()
  {
    for (int i=0; i<fNData; i++)
    {
      delete[] fSys[i];
    }

    delete[] fSys;

    delete[] fData;
    delete[] fStat;
    delete[] fKin1;
    delete[] fKin2;
    delete[] fKin3;
    delete[] fProc;

  }

  // Verify that the process type is one of allowed processes
  void CommonData::VerifyProc(std::string const& proc)
  {
<<<<<<< HEAD
    const int nProc = 18;
=======
    const int nProc = 23;
>>>>>>> 53b4707b
    const std::string validProc[nProc] = {
      "DIS",
      "DYP",
      "JET",
      "DIJET",
      "PHT",
      "INC",
      "EWK_RAP",
      "EWK_PT",
      "EWK_PTRAP",
      "EWK_MLL",
      "EWJ_RAP",
      "EWJ_PT",
      "EWJ_PTRAP",
      "EWJ_JRAP",
      "EWK_JPT",
      "EWJ_MLL",
      "HQP_YQQ",
      "HQP_MQQ",
      "HQP_PTQQ",
      "HQP_YQ",
      "HQP_PTQ",
<<<<<<< HEAD
      "SIA",
      "LATTICE"
=======
      "HIG_RAP",
      "SIA"
>>>>>>> 53b4707b
    };

    bool foundString = false;
    for (int i=0; i<nProc; i++)
      {
	foundString = foundString || (proc.find(validProc[i]) == 0);
      }

    if (!foundString)
      throw std::invalid_argument("CommonData::VerifyProc: process " + proc + " is unsupported.");

  }

  CommonData CommonData::ReadFile(std::string const& filename, std::string const& sysfile)
  {
    // Setup info struct
    const dataInfo infoStruct = genInfoStruct(filename, sysfile);
    return CommonData(infoStruct);
  }

  void CommonData::ReadData(std::string const & targetfile, std::string const& systypefilename)
  {
    // read datafile
    std::ifstream datafile;
    datafile.open(targetfile.c_str());

    if (!datafile.good())
      throw std::invalid_argument("CommonData::ReadData: file " + targetfile + " is bad!");

    std::string setname, proc;
    int nsys, ndata;

    // Check metadata
    datafile >> setname
    >> nsys
    >> ndata;

    // Verification
    if (setname != fSetName)
      throw std::runtime_error("CommonData::ReadData: Setname Mismatch.");

    if (nsys != fNSys)
      throw std::runtime_error("CommonData::ReadData: N_Uncertainty Mismatch.");

    if (ndata != fNData)
      throw std::runtime_error("CommonData::ReadData: NData Mismatch.");

    // Read data
    for (int i=0; i<fNData; i++)
    {
      int idat = 0;

      datafile >> idat
      >> fProc[i]
      >> fKin1[i]
      >> fKin2[i]
      >> fKin3[i]
      >> fData[i]
      >> fStat[i];

      VerifyProc(fProc[i]);

      if (idat != i+1)
        throw std::runtime_error("CommonData::ReadData: Datapoint Mismatch.");

      // Read systematics
      for (int l = 0; l < fNSys; l++)
        datafile >> fSys[i][l].add >> fSys[i][l].mult;

    }

    datafile.close();

    // ************ Reading Systypes *******************

    std::ifstream h;
    h.open(systypefilename.c_str());

    if (h.fail())
      throw std::runtime_error("CommonData::ReadData: Error opening systype file "+systypefilename);

    // Verify number of systematics in SYSTYPE file adds up
    h >> nsys;
    if (nsys != fNSys)
      throw std::runtime_error("CommonData::ReadData: Number of systematics for " + fSetName + " doesn't match");

    // Read types and names for systematics
    for (int l = 0; l < fNSys; l++)
    {
      int sysnum; std::string tystr,sysname;
      h >> sysnum >> tystr >> sysname;

      const bool random = (tystr.compare("RAND") == 0);
      const sysType type = random ? MULT:parseSYS(tystr);

      for (int i = 0; i < fNData; i++)
      {
        fSys[i][l].name = sysname;
        fSys[i][l].isRAND = random;
        fSys[i][l].type = type;
      }
    }

    h.close();

    Verify();
    get_logger() << "-- COMMONDATA Files for "<<fSetName<<" successfully read."<<std::endl<<std::endl;

  }

  // Verifies one field in CommonData
  void VerifyField( double field, std::string name, bool& verification )
  {
    if (std::isnan(field)){
        std::cerr << "CommonData::Verify: " + name + " unset"<<std::endl;
        verification = false;
    }
  }
  // Verify that all fields are set in CommonData
  void CommonData::Verify() const
  {
    bool pass_verification = true;
    for (int i=0; i<GetNData(); i++)
    {
        // These VerifyField calls set pass_verification to false in the case of failure
        const std::string dps = std::to_string(i);
        VerifyField( GetData(i), "Data point " + dps, pass_verification);
        VerifyField( GetStat(i), "Statistical Error " + dps, pass_verification);
        VerifyField( GetKinematics(i,0), "Kinematic1 for datapoint " + dps, pass_verification);
        VerifyField( GetKinematics(i,1), "Kinematic2 for datapoint " + dps, pass_verification);
        VerifyField( GetKinematics(i,2), "Kinematic3 for datapoint " + dps, pass_verification);
        for (int j=0; j<GetNSys(); j++)
        {
            const std::string sps = std::to_string(j);
            VerifyField( GetSys(i,j).add, "Additive systematic " + sps + " for datapoint "+dps, pass_verification);
            VerifyField( GetSys(i,j).mult,"Multiplicative systematic " + sps + " for datapoint "+dps, pass_verification);
            if (GetSys(i,j).type == UNSET){
                std::cerr << "CommonData::Verify: Systematic point type "+sps+" for datapoint "+dps+" unset"<<std::endl;
                pass_verification = false;
            }
        }
    }
    if (pass_verification == false)
        throw std::runtime_error("CommonData::Verify failed for set " + GetSetName());
  }

  // Write data to file in CommonData format
  void CommonData::Export(std::string const& targetdir) const
  {
    Verify();
    std::fstream g1;

    // output datafile
    std::string datafileout = targetdir + "/DATA_" + fSetName + ".dat";
    g1.open(datafileout.c_str(), std::ios::out);

    get_logger() << "-- Exporting "<<fSetName<<" to "<< datafileout<<std::endl;


    g1 << fSetName << "\t"
    << fNSys  << "\t"
    << fNData <<std::endl;

    int idat = 1;
    for (int i=0; i<fNData; i++)
    {
      g1.precision(12);
      g1 << std::scientific << std::setw(4) << idat
      << "\t" << fProc[i]
      << "\t" << fKin1[i]
      << "\t" << fKin2[i]
      << "\t" << fKin3[i]
      << "\t" << fData[i]
      << "\t" << fStat[i] << "\t";

      for (int l = 0; l < fNSys; l++)
        g1 << fSys[i][l].add << "\t" << fSys[i][l].mult << "\t";
      g1 << std::endl;

      idat++;
    }

    g1.close();

    // Export SYSTYPES
    const std::string sysNames[2] = {"ADD","MULT"};

    std::stringstream sysfileout;
    sysfileout << targetdir << "/systypes";

    // Make SYSTYPES folder
    mkdir(sysfileout.str().c_str(), 0777);
    sysfileout << "/SYSTYPE_" << fSetName <<"_" << fSysId << ".dat";

    std::ofstream h;
    h.open(sysfileout.str().c_str());

    if (h.fail())
      throw std::runtime_error("CommonData::ReadData: Error writing systype file "+sysfileout.str());

    get_logger() << "-- Exporting "<<fSetName<<" SYS to "<< sysfileout.str()<<std::endl;

    // Total number of systematics
    h << fNSys << std::endl;

    // Systematics
    for (int l = 0; l < fNSys; l++)
    {
      h << l+1 <<"    ";
      if (fSys[0][l].isRAND) h << "RAND";
      else h << sysNames[fSys[0][l].type];
      h << "    " << fSys[0][l].name << std::endl;
    }

    h.close();
  }

  // Get uncorrelated error for datapoint i
  double CommonData::GetUncE( int i ) const
  {
    double uncorrErr = pow(GetStat(i),2);
    for (int l=0; l<GetNSys(); l++)
      if (GetSys(i,l).name == "UNCORR")
        uncorrErr += pow(GetSys(i,l).add,2);
    return sqrt(uncorrErr);
  }

  // Get total correlated error for datapoint i
  double CommonData::GetCorE( int i ) const
  {
    double sysErr = 0.0;
    for (int l=0; l<GetNSys(); l++)
      if (GetSys(i,l).name != "UNCORR")
        sysErr += pow(GetSys(i,l).add,2);
    return sqrt(sysErr);
  }
}<|MERGE_RESOLUTION|>--- conflicted
+++ resolved
@@ -338,11 +338,7 @@
   // Verify that the process type is one of allowed processes
   void CommonData::VerifyProc(std::string const& proc)
   {
-<<<<<<< HEAD
-    const int nProc = 18;
-=======
     const int nProc = 23;
->>>>>>> 53b4707b
     const std::string validProc[nProc] = {
       "DIS",
       "DYP",
@@ -365,13 +361,9 @@
       "HQP_PTQQ",
       "HQP_YQ",
       "HQP_PTQ",
-<<<<<<< HEAD
       "SIA",
-      "LATTICE"
-=======
-      "HIG_RAP",
-      "SIA"
->>>>>>> 53b4707b
+      "LATTICE",
+      "HIG_RAP"
     };
 
     bool foundString = false;
