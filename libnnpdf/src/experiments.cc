// $Id: experiments.cc 3222 2015-09-09 16:52:06Z stefano.carrazza@mi.infn.it $
//
// NNPDF++ 2012
//
// Authors: Nathan Hartland,  n.p.hartland@ed.ac.uk
//          Stefano Carrazza, stefano.carrazza@mi.infn.it
//          Luigi Del Debbio, luigi.del.debbio@ed.ac.uk

#include <iostream>
#include <fstream>
#include <vector>
#include <string>
#include <cstdlib>
#include <sstream>
#include <iomanip>
#include <cmath>
#include <numeric>

#include "NNPDF/experiments.h"
#include "NNPDF/pdfset.h"
#include "NNPDF/dataset.h"
#include "NNPDF/thpredictions.h"
#include "NNPDF/utils.h"
#include "NNPDF/randomgenerator.h"
#include "NNPDF/exceptions.h"

using namespace std;
namespace NNPDF{

/**
  * Constructor
  */
Experiment::Experiment(std::vector<DataSet> const& sets, std::string const& expname):
fExpName(expname),
fNData(0),
fNSys(0),
fData(NULL),
fT0Pred(NULL),
fStat(NULL),
fSys(NULL),
fSetSysMap(NULL),
fIsArtificial(false),
fIsClosure(false),
fIsT0(false)
{
  // Check
  if (sets.size() == 0)
    throw LengthError("Experiment::Experiment","No DataSets in constructor!");

  fIsT0 = sets[0].IsT0();

  // Create datasets
  for (size_t i=0; i< sets.size(); i++)
  {
    fSets.push_back(sets[i]);
    if (sets[i].IsT0() != fIsT0)
      throw UserError("Experiment::Experiment", "Supplied datasets must all be either T0 or EXP");
  }
  
  // Pull data from datasets
  PullData();
  GenCovMat();
}

/**
  * Copy-Constructor
  */
Experiment::Experiment(Experiment const& exp):
fExpName(exp.fExpName),
fNData(exp.fNData),
fNSys(exp.fNSys),
fData(NULL),
fT0Pred(NULL),
fCovMat(exp.fCovMat),
fSqrtCov(exp.fSqrtCov),
fStat(NULL),
fSys(NULL),
fSetSysMap(NULL),
fIsArtificial(exp.fIsArtificial),
fIsClosure(exp.fIsClosure),
fIsT0(exp.fIsT0)
{
  // Copy datasets
  for (size_t i=0; i< exp.fSets.size(); i++)
    fSets.push_back(exp.fSets[i]);
  
  // Pull data from datasets
  PullData();
}

/**
  * Copy-Constructor
  */
Experiment::Experiment(Experiment const& exp, std::vector<DataSet> const& sets):
fExpName(exp.fExpName),
fNData(exp.fNData),
fNSys(exp.fNSys),
fData(NULL),
fT0Pred(NULL),
fStat(NULL),
fSys(NULL),
fSetSysMap(NULL),
fIsArtificial(exp.fIsArtificial),
fIsClosure(exp.fIsClosure),
fIsT0(exp.fIsT0)
{
  // Copy datasets
  for (size_t i=0; i< sets.size(); i++)
    fSets.push_back(sets[i]);
  
  // Pull data from datasets
  PullData();
  GenCovMat();
}

/**
  * Destructor
  */
Experiment::~Experiment()
{
  ClearLocalData();  
}

/*
 * Clears data pulled from DataSets
 */
void Experiment::ClearLocalData()
{ 
  // Already clear
  if (!fData)
    return;

  delete[] fData;
  delete[] fStat;
  delete[] fT0Pred;
  
  for (int s = 0; s < GetNSet(); s++)
    delete[] fSetSysMap[s];
    
  delete[] fSetSysMap;
  
  for (int i = 0; i < fNData; i++)
    delete[] fSys[i];
  delete[] fSys;
  
  fNSys = 0; 
}

/**
 * @brief Experiment::MakeReplica
 * Produces the shifts by using a MC sampling
 * Modifies the experiment and correlated datasets
 */
void Experiment::MakeReplica()
{
  cout << "-- Generating replica data for " << fExpName << endl;

  if (fNData == 0)
    throw RangeError("Experiment::MakeReplica","you must run ReadData before making a replica.");

  RandomGenerator* rng = RandomGenerator::GetRNG();

  double *rand  = new double[fNSys];  
  double *xnor  = new double[fNData];
  double *artdata = new double[fNData];
  sysType rST[2] = {ADD,MULT};

  // generate procType array for ease of checking
  std::string *proctype = new std::string[fNData];
  int counter = 0;
  for (int s = 0; s < GetNSet(); s++)
    for (int i=0; i< GetSet(s).GetNData(); i++)
      proctype[counter++] = GetSet(s).GetProc(i);


  // Generate positive defined replicas
  bool isArtNegative = true;
  while (isArtNegative)
  {
    isArtNegative = false;
    for (int l = 0; l < fNSys; l++)
    {
      rand[l] = rng->GetRandomGausDev(1.0);
      if (fSys[0][l].isRAND)
        fSys[0][l].type = rST[rng->GetRandomUniform(2)];
      for (int i = 1; i < fNData; i++)
        fSys[i][l].type = fSys[0][l].type;
    } 
    
    for (int i = 0; i < fNData; i++) // should rearrange to update set-by-set -- nh
    {
      double xstat = rng->GetRandomGausDev(1.0)*fStat[i];   //Noise from statistical uncertainty
      
      double xadd = 0;
      xnor[i] = 1.0;
      
      for (int l = 0; l < fNSys; l++)
      {
        if (fSys[i][l].name.compare("THEORYCORR")==0) continue;   // Skip theoretical uncertainties
        if (fSys[i][l].name.compare("THEORYUNCORR")==0) continue; // Skip theoretical uncertainties
        if (fSys[i][l].name.compare("SKIP")==0) continue;         // Skip uncertainties	
        if (fSys[i][l].name.compare("UNCORR")==0)                 // Noise from uncorrelated systematics
        {
          switch (fSys[i][l].type)
          {
            case ADD: xadd += rng->GetRandomGausDev(1.0)*fSys[i][l].add; break;
            case MULT: xnor[i] *= (1.0 + rng->GetRandomGausDev(1.0)*fSys[i][l].mult*1e-2); break;
          }
        }
        else                                                      // Noise from correlated systematics
        {
          switch (fSys[i][l].type)
          {
            case ADD: xadd += rand[l]*fSys[i][l].add; break;
            case MULT: xnor[i] *= (1.0 + rand[l]*fSys[i][l].mult*1e-2); break;
          }
        }
      }
      artdata[i] = xnor[i] * ( fData[i] + xadd + xstat );
      
      // Only generates positive artificial data (except for closure tests and asymmetry data)
      if (artdata[i] < 0 && !fIsClosure && proctype[i].find("ASY") == std::string::npos )
      {
        isArtNegative = true;
        break;
      }
    }
  }

  // Update data in set
  int index = 0;
  for (int s = 0; s < GetNSet(); s++)
  {
    sysType *type = new sysType[fSets[s].GetNSys()];
    for (int l = 0; l < fSets[s].GetNSys(); l++)
      type[l] = fSys[0][fSetSysMap[s][l]].type; 
    fSets[s].UpdateData(artdata+index, type);
    fSets[s].SetArtificial(true);
    index+=fSets[s].GetNData();
    delete[] type;
  }
  
  // Update local data and recompute covariance matrix
  PullData();
  //GenCovMat();   //Use standard t0 covariance matrix for all replicas
  
  delete[] rand;
  delete[] xnor;
  delete[] artdata;
  delete[] proctype;
  
  // Now the fData is artificial
  fIsArtificial = true;
}

void Experiment::SetT0(const PDFSet& pdf){
  for (auto & set : fSets){
    set.SetT0(pdf);
  }
  fIsT0 = true;
  PullData();
  GenCovMat();
}

void Experiment::MakeClosure(const vector<ThPredictions>& predictions, bool const& noise)
{
  cout << "-- Generating closure data for " << fExpName << endl;

  // Set closure flag
  fIsClosure = true;

  for (size_t s = 0; s < predictions.size(); s++)
  {
    auto & theory = predictions[s];
    auto & set = fSets[s];
    auto newdata  =  vector<double>(set.GetNData());

    for (int i = 0; i < set.GetNData(); i++)
      newdata[i] = theory.GetObsCV(i);

    set.UpdateData(newdata.data()); // MakeClosure treated as shifts rather than normalisations

  }

  // Rebuild uncertainty breakdowns
  PullData();

  // Add fluctations in data according to uncertainties.
  if (noise)
    MakeReplica();

  // Rebuild covariance matrix
  GenCovMat();
}

void Experiment::MakeClosure(PDFSet* pdf, bool const& noise)
{
  vector<ThPredictions> predictions;
  for (auto& set: fSets)
  {
    predictions.emplace_back(pdf,&set);

  }
  MakeClosure(predictions, noise);
}

/**
 * Pulls data from held datasets and allocates covariance matrices
 */
void Experiment::PullData()
{
  // Clear local arrays
  ClearLocalData();
  
  fNData = 0;
  fNSys = 0;

  for (int s = 0; s < GetNSet(); s++)
  {
    fNData += fSets[s].GetNData();
    fNSys += fSets[s].GetNSys();
  }
  
  fData = new double[fNData];
  fStat = new double[fNData];
  fT0Pred = new double[fNData];
  
  int idat = 0;
  for (int s = 0; s < GetNSet(); s++)
    for (int i = 0; i < fSets[s].GetNData(); i++)
    {
      fData[idat]=fSets[s].GetData(i);
      fStat[idat]=fSets[s].GetStat(i);
      fT0Pred[idat]=fSets[s].GetT0Pred(i);
      idat++;
    }
  
  // Uncertainty breakdown
  sysError** TempSys = new sysError*[fNData];
  for (int i=0; i<fNData; i++)
    TempSys[i] = new sysError[fNSys];
    
  fSetSysMap = new int*[GetNSet()];
  for (int s = 0; s < GetNSet(); s++)
    fSetSysMap[s] = new int[fSets[s].GetNSys()];
      
  int DataIndex = 0;
  int SysIndex = 0;
  vector<sysError> sysdef;
  vector<int> sysnumber;

  for (int s = 0; s < GetNSet(); s++)
  {
    for (int l = 0; l < fSets[s].GetNSys(); l++)
      {
        int sysplace = l+SysIndex;
        sysError testsys = fSets[s].GetSys(0,l);
        if (testsys.name.compare("UNCORR")      !=0 
         && testsys.name.compare("CORR")        !=0 
         && testsys.name.compare("THEORYUNCORR")!=0
         && testsys.name.compare("THEORYCORR")  !=0
         && testsys.name.compare("SKIP") !=0 )        // Check for specially named systematics
        {
          for (size_t j = 0; j < sysdef.size(); j++)
            if (sysdef[j].name.compare(testsys.name)==0)              // Check whether a systematic of that name has been seen yet
              {
                sysplace = sysnumber[j];
                if (testsys.type != sysdef[j].type || testsys.isRAND != sysdef[j].isRAND)
                  throw RangeError("Experiment::PullData","Systematic " + testsys.name + " definition not consistant between datasets");
              }
                
          if (sysplace == l+SysIndex)
          {
            sysdef.push_back(testsys);              // If new, add to list of systematics
            sysnumber.push_back(sysplace);
          }
          else 
          {
            SysIndex--;                             // If a repeat, need to decrement SysIndex and fNSys
            fNSys--;
          }
        }
        
        for (int i = 0; i < fSets[s].GetNData(); i++)
          TempSys[i+DataIndex][sysplace] = fSets[s].GetSys(i,l);         // Read sys
        fSetSysMap[s][l] = sysplace;                                      // Build map (needed for randomization)
        
        for (int i = 0; i < fNData; i++)             //Need to match type, random and name of zero systematics
        {
          TempSys[i][sysplace].type = testsys.type;
          TempSys[i][sysplace].isRAND = testsys.isRAND;
          TempSys[i][sysplace].name = testsys.name;
        }
      }     
    DataIndex+=fSets[s].GetNData();
    SysIndex+=fSets[s].GetNSys();
  }
  
  fSys = new sysError*[fNData];           // Build correct size systemtics array
  for (int i=0; i<fNData; i++)
  {
    fSys[i] = new sysError[fNSys];  
    for (int l = 0; l < fNSys; l++)   
      fSys[i][l] = TempSys[i][l];
    delete[] TempSys[i];
  }
  
  delete[] TempSys;
  
  return;
  
}

/**
 * Generate covariance matrix and inverse
 */
void Experiment::GenCovMat()
{
  fCovMat.clear();
  fSqrtCov.clear();
  fCovMat.resize(fNData, fNData, 0);
  fSqrtCov.resize(fNData, fNData, 0);

  for (int i = 0; i < fNData; i++) {
    // Diagonal case

    fCovMat(i, i) = fStat[i] * fStat[i]; // stat error
  }
  for (int l = 0; l < fNSys; l++) {
    auto &compsys = fSys[0][l];
    if (compsys.name == "SKIP") {
      continue;
    }
    bool iscorrelated =
        (compsys.name != "UNCORR" && compsys.name != "THEORYUNCORR");
    for (int i = 0; i < fNData; i++) {
      double diagsig = 0.0;
      double diagsignor = 0.0;
      auto &sys = fSys[i][l];
      switch (compsys.type) {
      case ADD:
        diagsig += sys.add * sys.add;
        break; // additive systematics
      case MULT:
        diagsignor += sys.mult * sys.mult;
        break; // multiplicative systematics
      }
<<<<<<< HEAD
      fCovMat(i,i) += diagsig + diagsignor * fT0Pred[i] * fT0Pred[i] * 1e-4;
=======
      fCovMat[i][i] += diagsig + diagsignor * fT0Pred[i] * fT0Pred[i] * 1e-4;
>>>>>>> 6cafdf56
      // No need to loop over the nondiagonal parts
      if (!iscorrelated) {
        continue;
      }
      for (int j = 0; j < i; j++) {
        auto &othersys = fSys[j][l];
        // Hopefully easy enough for the compiler to fuse this up
        decltype(sys.add) res;
        switch (compsys.type) {
        case ADD:
          res = sys.add * othersys.add;
          break; // additive systematics
        case MULT:
          res = sys.mult * othersys.mult * fT0Pred[i] * fT0Pred[j] * 1e-4;
          break; // multiplicative systematics
	default:
	  throw NNPDF::RuntimeException("Experiment::GenCovMat", "sys type not recognized");
	  break;
        }
        fCovMat(i, j) += res;
        fCovMat(j, i) += res;
      }
    }
  }

  CholeskyDecomposition(fCovMat, fSqrtCov);
}

void Experiment::ExportCovMat(string filename)
{
  ofstream outCovMat(filename.c_str());
  outCovMat << setprecision(5);
  outCovMat << scientific;
  for (int i=0; i<fNData; i++)
  {
    for (int j=0; j<fNData; j++)
      outCovMat << fCovMat(i,j) << "\t";
    outCovMat <<endl;
  }
  outCovMat.close();
  return;
}

void Experiment::ExportSqrtCov(string filename)
{
  ofstream outCovMat(filename.c_str());
  outCovMat << setprecision(5);
  outCovMat << scientific;
  for (int i=0; i<fNData; i++)
  {
    for (int j=0; j<fNData; j++)
      outCovMat << fSqrtCov(i, j) << "\t";
    outCovMat <<endl;
  }
  outCovMat.close();
  return;
}

//___________________________________________________
vector<Experiment *> pseudodata(vector<Experiment *> const &exps,
                                unsigned long int dataseed, int replica)
{
  // make a copy of the experiments
  vector<Experiment *> output;
  output.reserve(exps.size());
  for (auto &e : exps) {
    output.emplace_back(new Experiment(*e));
  }

  // select the appropriate random seed, using dataseed
  // as initial condition and replica for the filtering selection
  unsigned long int seed = 0;
  RandomGenerator::GetRNG()->SetSeed(dataseed);
  for (int i = 0; i < replica; i++) {
    seed = RandomGenerator::GetRNG()->GetRandomInt();
  }
  RandomGenerator::GetRNG()->SetSeed(seed);
  for (auto e : output)
  {
    // take exps and MakeReplica
    e->MakeReplica();

    // keep rng flow in sync with nnfit by calling tr/val random seed shuffle
    for (auto &set : e->DataSets()) {
      // Creating Masks
      vector<int> mask(set.GetNData());
      std::iota(mask.begin(), mask.end(), 0);
      RandomGenerator::GetRNG()->ShuffleVector(mask);
    }
  }

  return output;
}

} // namespace: NNPDF<|MERGE_RESOLUTION|>--- conflicted
+++ resolved
@@ -445,11 +445,8 @@
         diagsignor += sys.mult * sys.mult;
         break; // multiplicative systematics
       }
-<<<<<<< HEAD
       fCovMat(i,i) += diagsig + diagsignor * fT0Pred[i] * fT0Pred[i] * 1e-4;
-=======
-      fCovMat[i][i] += diagsig + diagsignor * fT0Pred[i] * fT0Pred[i] * 1e-4;
->>>>>>> 6cafdf56
+
       // No need to loop over the nondiagonal parts
       if (!iscorrelated) {
         continue;
