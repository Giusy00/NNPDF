--- conflicted
+++ resolved
@@ -1,20 +1,14 @@
 dataset_label: ATLAS DY 2D 8 TeV high mass
 experiment: ATLAS
 figure_by:
-<<<<<<< HEAD
-- k2
-nnpdf31_process: DY
-spiderplot_group: LHC W,Z prod. (inclusive)
-x: k1
-x_label: $|y_{\ell\ell}|$
-y_label: $d^2\sigma/dm_{\ell\ell}d|y_{\ell\ell}|$ (pb)
-=======
   - k2 
 
 x_label: '$|y_{\ell\ell}|$'
 
 kinematics_override: ewk_rap_sqrt_scale
 
-experiment: "ATLAS"
 nnpdf31_process: DY
->>>>>>> 97b0b796
+spiderplot_group: LHC W,Z prod. (inclusive)
+x: k1
+x_label: $|y_{\ell\ell}|$
+y_label: $d^2\sigma/dm_{\ell\ell}d|y_{\ell\ell}|$ (pb)