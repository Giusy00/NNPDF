# common files
add_library(common STATIC
  common/src/nnpdfsettings.cc
  common/src/md5.cc
  common/src/loadutils.cc
  common/src/datautils.cc
)
include_directories(common/inc)

# filter
option(COMPILE_filter "Compile filter program." ON)
if (COMPILE_filter)
  add_executable(filter filter/src/filter.cc
                      filter/src/kincuts.cc)
  include_directories(filter/inc)
  target_link_libraries(filter common ${NNPDF_LDFLAGS} ${LHAPDF_LIBRARIES} ${YAML_LDFLAGS} ${GSL_LDFLAGS})
  install(TARGETS filter DESTINATION bin
          PERMISSIONS OWNER_READ OWNER_WRITE OWNER_EXECUTE GROUP_READ GROUP_EXECUTE WORLD_READ WORLD_EXECUTE)
endif(COMPILE_filter)

# nnfit
option(COMPILE_nnfit "Compile nnfit program." ON)
if (COMPILE_nnfit)
  add_executable(nnfit nnfit/src/nnfit.cc
                       nnfit/src/apfelevol.cc
                       nnfit/src/fastaddchi2.cc
                       nnfit/src/fitbases.cc
                       nnfit/src/fitpdfset.cc
                       nnfit/src/minimizer.cc
                       nnfit/src/pdfbasis.cc
                       nnfit/src/stopping.cc)
  include_directories(nnfit/inc)
  target_link_libraries(nnfit common ${NNPDF_LDFLAGS} ${LHAPDF_LIBRARIES} ${YAML_LDFLAGS} ${APFEL_LIBRARIES} ${GSL_LDFLAGS})
  install(TARGETS nnfit DESTINATION bin
          PERMISSIONS OWNER_READ OWNER_WRITE OWNER_EXECUTE GROUP_READ GROUP_EXECUTE WORLD_READ WORLD_EXECUTE)
endif(COMPILE_nnfit)

# chi2check
option(COMPILE_chi2check "Compile chi2check program." ON)
if (COMPILE_chi2check)
  add_executable(chi2check chi2check/src/chi2check.cc)
  target_link_libraries(chi2check common ${NNPDF_LDFLAGS} ${LHAPDF_LIBRARIES} ${YAML_LDFLAGS} ${GSL_LDFLAGS})
  install(TARGETS chi2check DESTINATION bin
          PERMISSIONS OWNER_READ OWNER_WRITE OWNER_EXECUTE GROUP_READ GROUP_EXECUTE WORLD_READ WORLD_EXECUTE)
endif(COMPILE_chi2check)

<<<<<<< HEAD
# validphys
option(COMPILE_validphys "Compile validphys program." ON)
if (COMPILE_validphys)
  add_executable(validphys validphys/src/validphys.cc
                           validphys/src/plotdata.cc
                           validphys/src/plotutils.cc)
  include_directories(validphys/inc)
  target_link_libraries(validphys common ${NNPDF_LDFLAGS} ${LHAPDF_LIBRARIES} ${ROOT_LIBRARIES} ${YAML_LDFLAGS} ${GSL_LDFLAGS})
  install(TARGETS validphys DESTINATION bin
          PERMISSIONS OWNER_READ OWNER_WRITE OWNER_EXECUTE GROUP_READ GROUP_EXECUTE WORLD_READ WORLD_EXECUTE)
endif(COMPILE_validphys)
=======
# ROOT
find_program(ROOT_CONFIG root-config)
if (ROOT_CONFIG)
  exec_program(${ROOT_CONFIG}
    ARGS --cflags
    OUTPUT_VARIABLE ROOT_CXX_FLAGS
    )
  exec_program(${ROOT_CONFIG}
    ARGS --libs
    OUTPUT_VARIABLE ROOT_LIBRARIES
    )
  # validphys
  option(COMPILE_validphys "Compile validphys program." ON)
  if (COMPILE_validphys)  
    add_executable(validphys validphys/src/validphys.cc
      validphys/src/plotdata.cc
      validphys/src/plotutils.cc)
    set(CMAKE_CXX_FLAGS "${CMAKE_CXX_FLAGS} ${ROOT_CXX_FLAGS}")
    include_directories(validphys/inc)
    target_link_libraries(validphys common ${NNPDF_LIBRARIES} ${LHAPDF_LIBRARIES} ${ROOT_LIBRARIES} ${YAMLCPP_LIBRARIES} ${GSL_LDFLAGS})
  endif(COMPILE_validphys)
else(ROOT_CONFIG)
  message(WARNING "ROOT not found: validphys compilation is disabled, install ROOT and rerun cmake to enable the validphys compilation")
endif(ROOT_CONFIG)
>>>>>>> ede02553

# fkcheck
option(COMPILE_fkcheck "Compile fkcheck program." OFF)
if (COMPILE_fkcheck)
  add_executable(fkcheck fkcheck/src/fkcheck.cc)
  target_link_libraries(fkcheck common ${NNPDF_LDFLAGS} ${LHAPDF_LIBRARIES} ${YAML_LDFLAGS} ${GSL_LDFLAGS})
  install(TARGETS fkcheck DESTINATION bin
          PERMISSIONS OWNER_READ OWNER_WRITE OWNER_EXECUTE GROUP_READ GROUP_EXECUTE WORLD_READ WORLD_EXECUTE)
endif(COMPILE_fkcheck)

# gencovmat
option(COMPILE_gencovmat "Compile gencovmat program." OFF)
if (COMPILE_gencovmat)
  add_executable(gencovmat gencovmat/src/gencovmat.cc)
  target_link_libraries(gencovmat common ${NNPDF_LDFLAGS} ${LHAPDF_LIBRARIES} ${YAML_LDFLAGS} ${GSL_LDFLAGS})
  install(TARGETS gencovmat DESTINATION bin
          PERMISSIONS OWNER_READ OWNER_WRITE OWNER_EXECUTE GROUP_READ GROUP_EXECUTE WORLD_READ WORLD_EXECUTE)
endif(COMPILE_gencovmat)

# kinplot
option(COMPILE_kinplot "Compile kinplot program." OFF)
if (COMPILE_kinplot)
  add_executable(kinplot kinplot/src/kinplot.cc)
  target_link_libraries(kinplot common ${NNPDF_LDFLAGS} ${LHAPDF_LIBRARIES} ${YAML_LDFLAGS} ${ROOT_LIBRARIES} ${GSL_LDFLAGS} ${GSL_LDFLAGS})
endif(COMPILE_kinplot)

# revolve
option(COMPILE_revolve "Compile revolve program." OFF)
if (COMPILE_revolve)
  add_executable(revolve revolve/src/revolve.cc)
  target_link_libraries(revolve common ${NNPDF_LDFLAGS} ${LHAPDF_LIBRARIES} ${YAML_LDFLAGS} ${ROOT_LIBRARIES} ${APFEL_LIBRARIES} ${GSL_LDFLAGS})
  install(TARGETS revolve DESTINATION bin
          PERMISSIONS OWNER_READ OWNER_WRITE OWNER_EXECUTE GROUP_READ GROUP_EXECUTE WORLD_READ WORLD_EXECUTE)  
endif(COMPILE_revolve)

# revolvenet
option(COMPILE_revolvenet "Compile revolvenet program." OFF)
if (COMPILE_revolvenet)
  add_executable(revolvenet revolvenet/src/revolvenet.cc
    nnfit/src/apfelevol.cc revolvenet/src/nnpdf.cc
    nnfit/src/fitbases.cc)
  include_directories(revolvenet/inc nnfit/inc)
  target_link_libraries(revolvenet common ${NNPDF_LDFLAGS} ${LHAPDF_LIBRARIES} ${YAML_LDFLAGS} ${ROOT_LIBRARIES} ${APFEL_LIBRARIES} ${GSL_LDFLAGS})
  install(TARGETS revolvenet DESTINATION bin
          PERMISSIONS OWNER_READ OWNER_WRITE OWNER_EXECUTE GROUP_READ GROUP_EXECUTE WORLD_READ WORLD_EXECUTE)  
endif(COMPILE_revolvenet)

# tconvcheck
option(COMPILE_tconvcheck "Compile tconvcheck program." OFF)
if (COMPILE_tconvcheck)
  add_executable(tconvcheck tconvcheck/src/tconvcheck.cc)
  target_link_libraries(tconvcheck common ${NNPDF_LDFLAGS} ${LHAPDF_LIBRARIES} ${YAML_LDFLAGS} ${ROOT_LIBRARIES} ${APFEL_LIBRARIES} ${GSL_LDFLAGS})
  install(TARGETS tconvcheck DESTINATION bin
          PERMISSIONS OWNER_READ OWNER_WRITE OWNER_EXECUTE GROUP_READ GROUP_EXECUTE WORLD_READ WORLD_EXECUTE)  
endif(COMPILE_tconvcheck)

# mkthpredictions
option(COMPILE_mkthpredictions "Compile mkthpredictions program." OFF)
if (COMPILE_mkthpredictions)
  add_executable(mkthpredictions mkthpredictions/src/mkthpredictions.cc)
  include_directories(mkthpredictions/inc)
  target_link_libraries(mkthpredictions common ${NNPDF_LDFLAGS} ${LHAPDF_LIBRARIES} ${YAML_LDFLAGS} ${APFEL_LIBRARIES} ${GSL_LDFLAGS})
  install(TARGETS mkthpredictions DESTINATION bin
          PERMISSIONS OWNER_READ OWNER_WRITE OWNER_EXECUTE GROUP_READ GROUP_EXECUTE WORLD_READ WORLD_EXECUTE)  
endif(COMPILE_mkthpredictions)

# libfiatlux
find_program(FIATLUX_CONFIG fiatlux-config)
if (FIATLUX_CONFIG)
  exec_program(${FIATLUX_CONFIG}
    ARGS --cppflags
    OUTPUT_VARIABLE FIATLUX_CXX_FLAGS
    )
  exec_program(${FIATLUX_CONFIG}
    ARGS --ldflags
    OUTPUT_VARIABLE FIATLUX_LIBRARIES
    )
<<<<<<< HEAD
  endif(FIATLUX_CONFIG)

  add_executable(fiatlux fiatlux/src/fiatlux.cc)
  set(CMAKE_CXX_FLAGS "${CMAKE_CXX_FLAGS} ${FIATLUX_CXX_FLAGS}")
  target_link_libraries(fiatlux common ${NNPDF_LDFLAGS} ${LHAPDF_LIBRARIES} ${YAML_LDFLAGS} ${GSL_LDFLAGS} ${FIATLUX_LIBRARIES} ${APFEL_LIBRARIES})
  install(TARGETS fiatlux DESTINATION bin
          PERMISSIONS OWNER_READ OWNER_WRITE OWNER_EXECUTE GROUP_READ GROUP_EXECUTE WORLD_READ WORLD_EXECUTE)
endif(COMPILE_fiatlux)
=======
  # fiatlux
  option(COMPILE_fiatlux "Compile fiatlux program." OFF)
  if (COMPILE_fiatlux)
    add_executable(fiatlux fiatlux/src/fiatlux.cc)
    set(CMAKE_CXX_FLAGS "${CMAKE_CXX_FLAGS} ${FIATLUX_CXX_FLAGS}")
    target_link_libraries(fiatlux common ${NNPDF_LIBRARIES} ${LHAPDF_LIBRARIES} ${YAMLCPP_LIBRARIES} ${GSL_LDFLAGS} ${FIATLUX_LIBRARIES} ${APFEL_LIBRARIES})
  endif(COMPILE_fiatlux)
else(FIATLUX_CONFIG)
  message(WARNING "libfiatlux not found: fiatlux compilation is disabled, install libfiatlux and rerun cmake to enable the fiatlux compilation")  
endif(FIATLUX_CONFIG)
>>>>>>> ede02553
<|MERGE_RESOLUTION|>--- conflicted
+++ resolved
@@ -44,19 +44,6 @@
           PERMISSIONS OWNER_READ OWNER_WRITE OWNER_EXECUTE GROUP_READ GROUP_EXECUTE WORLD_READ WORLD_EXECUTE)
 endif(COMPILE_chi2check)
 
-<<<<<<< HEAD
-# validphys
-option(COMPILE_validphys "Compile validphys program." ON)
-if (COMPILE_validphys)
-  add_executable(validphys validphys/src/validphys.cc
-                           validphys/src/plotdata.cc
-                           validphys/src/plotutils.cc)
-  include_directories(validphys/inc)
-  target_link_libraries(validphys common ${NNPDF_LDFLAGS} ${LHAPDF_LIBRARIES} ${ROOT_LIBRARIES} ${YAML_LDFLAGS} ${GSL_LDFLAGS})
-  install(TARGETS validphys DESTINATION bin
-          PERMISSIONS OWNER_READ OWNER_WRITE OWNER_EXECUTE GROUP_READ GROUP_EXECUTE WORLD_READ WORLD_EXECUTE)
-endif(COMPILE_validphys)
-=======
 # ROOT
 find_program(ROOT_CONFIG root-config)
 if (ROOT_CONFIG)
@@ -77,11 +64,12 @@
     set(CMAKE_CXX_FLAGS "${CMAKE_CXX_FLAGS} ${ROOT_CXX_FLAGS}")
     include_directories(validphys/inc)
     target_link_libraries(validphys common ${NNPDF_LIBRARIES} ${LHAPDF_LIBRARIES} ${ROOT_LIBRARIES} ${YAMLCPP_LIBRARIES} ${GSL_LDFLAGS})
+    install(TARGETS validphys DESTINATION bin
+          PERMISSIONS OWNER_READ OWNER_WRITE OWNER_EXECUTE GROUP_READ GROUP_EXECUTE WORLD_READ WORLD_EXECUTE)
   endif(COMPILE_validphys)
 else(ROOT_CONFIG)
   message(WARNING "ROOT not found: validphys compilation is disabled, install ROOT and rerun cmake to enable the validphys compilation")
 endif(ROOT_CONFIG)
->>>>>>> ede02553
 
 # fkcheck
 option(COMPILE_fkcheck "Compile fkcheck program." OFF)
@@ -159,24 +147,15 @@
     ARGS --ldflags
     OUTPUT_VARIABLE FIATLUX_LIBRARIES
     )
-<<<<<<< HEAD
-  endif(FIATLUX_CONFIG)
-
-  add_executable(fiatlux fiatlux/src/fiatlux.cc)
-  set(CMAKE_CXX_FLAGS "${CMAKE_CXX_FLAGS} ${FIATLUX_CXX_FLAGS}")
-  target_link_libraries(fiatlux common ${NNPDF_LDFLAGS} ${LHAPDF_LIBRARIES} ${YAML_LDFLAGS} ${GSL_LDFLAGS} ${FIATLUX_LIBRARIES} ${APFEL_LIBRARIES})
-  install(TARGETS fiatlux DESTINATION bin
-          PERMISSIONS OWNER_READ OWNER_WRITE OWNER_EXECUTE GROUP_READ GROUP_EXECUTE WORLD_READ WORLD_EXECUTE)
-endif(COMPILE_fiatlux)
-=======
   # fiatlux
   option(COMPILE_fiatlux "Compile fiatlux program." OFF)
   if (COMPILE_fiatlux)
     add_executable(fiatlux fiatlux/src/fiatlux.cc)
     set(CMAKE_CXX_FLAGS "${CMAKE_CXX_FLAGS} ${FIATLUX_CXX_FLAGS}")
     target_link_libraries(fiatlux common ${NNPDF_LIBRARIES} ${LHAPDF_LIBRARIES} ${YAMLCPP_LIBRARIES} ${GSL_LDFLAGS} ${FIATLUX_LIBRARIES} ${APFEL_LIBRARIES})
+    install(TARGETS fiatlux DESTINATION bin
+          PERMISSIONS OWNER_READ OWNER_WRITE OWNER_EXECUTE GROUP_READ GROUP_EXECUTE WORLD_READ WORLD_EXECUTE)
   endif(COMPILE_fiatlux)
 else(FIATLUX_CONFIG)
   message(WARNING "libfiatlux not found: fiatlux compilation is disabled, install libfiatlux and rerun cmake to enable the fiatlux compilation")  
-endif(FIATLUX_CONFIG)
->>>>>>> ede02553
+endif(FIATLUX_CONFIG)